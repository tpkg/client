##############################################################################
# tpkg package management system library
# Copyright 2009, 2010 AT&T Interactive
# License: MIT (http://www.opensource.org/licenses/mit-license.php)
##############################################################################

STDOUT.sync = STDERR.sync = true # All outputs/prompts to the kernel ASAP

# When we build the tpkg packages we put this file in
# /usr/lib/ruby/site_ruby/1.8/ or similar and then the rest of the ruby
# files (versiontype.rb, deployer.rb, etc) into
# /usr/lib/ruby/site_ruby/1.8/tpkg/
# We need to tell Ruby to search that tpkg subdirectory.
# The alternative is to specify the subdirectory in the require
# (require 'tpkg/versiontype' for example), but tpkg is also the name
# of the executable script so we can't create a subdirectory here named
# tpkg.  If we put the subdir in the require lines then users couldn't
# run tpkg directly from an svn working copy.
tpkglibdir = File.join(File.dirname(__FILE__), 'tpkg')
if File.directory?(tpkglibdir)
  $:.unshift(tpkglibdir)
end

# We store this gem in our thirdparty directory. So we need to add it
# it to the search path
#  This one is for when everything is installed
$:.unshift(File.join(File.dirname(__FILE__), 'thirdparty/kwalify-0.7.1/lib'))
#  And this one for when we're in the svn directory structure
$:.unshift(File.join(File.dirname(File.dirname(__FILE__)), 'thirdparty/kwalify-0.7.1/lib'))

begin
  # Try loading facter w/o gems first so that we don't introduce a
  # dependency on gems if it is not needed.
  require 'facter'         # Facter
rescue LoadError
  require 'rubygems'
  require 'facter'
end
require 'digest/sha2'    # Digest::SHA256#hexdigest, etc.
require 'uri'            # URI
require 'net/http'       # Net::HTTP
require 'net/https'      # Net::HTTP#use_ssl, etc.
require 'time'           # Time#httpdate
require 'rexml/document' # REXML::Document
require 'fileutils'      # FileUtils.cp, rm, etc.
require 'tempfile'       # Tempfile
require 'find'           # Find
require 'etc'            # Etc.getpwnam, getgrnam
require 'openssl'        # OpenSSL
require 'open3'          # Open3
require 'versiontype'    # Version
require 'deployer'
require 'set'
require 'metadata'
require 'kwalify'        # for validating yaml

class Tpkg
  
  VERSION = 'trunk'
  CONFIGDIR = '/etc'

  GENERIC_ERR = 1  
  POSTINSTALL_ERR = 2
  POSTREMOVE_ERR = 3
  INITSCRIPT_ERR = 4

  CONNECTION_TIMEOUT = 10

  attr_reader :installed_directory
 
  #
  # Class methods
  #
  
  @@debug = false
  def self.set_debug(debug)
    @@debug = debug
  end
  
  @@prompt = true
  def self.set_prompt(prompt)
    @@prompt = prompt
  end
  
  # Find GNU tar or bsdtar in ENV['PATH']
  # Raises an exception if a suitable tar cannot be found
  @@tar = nil
  TARNAMES = ['tar', 'gtar', 'gnutar', 'bsdtar']
  def self.find_tar
    if !@@tar
      catch :tar_found do
        ENV['PATH'].split(':').each do |path|
          TARNAMES.each do |tarname|
            if File.executable?(File.join(path, tarname))
              IO.popen("#{File.join(path, tarname)} --version 2>/dev/null") do |pipe|
                pipe.each_line do |line|
                  if line.include?('GNU tar') || line.include?('bsdtar')
                    @@tar = File.join(path, tarname)
                    throw :tar_found
                  end
                end
              end
            end
          end
        end
        # Raise an exception if we didn't find a suitable tar
        raise "Unable to find GNU tar or bsdtar in PATH"
      end
    end
    @@tar.dup
  end
  def self.clear_cached_tar
    @@tar = nil
  end
  
  # Encrypts the given file in-place (the plaintext file is replaced by the
  # encrypted file).  The resulting file is compatible with openssl's 'enc'
  # utility.
  # Algorithm from http://www.ruby-forum.com/topic/101936#225585
  MAGIC = 'Salted__'
  SALT_LEN = 8
  @@passphrase = nil
  def self.encrypt(pkgname, filename, passphrase, cipher='aes-256-cbc')
    # passphrase can be a callback Proc, call it if that's the case
    pass = nil
    if @@passphrase
      pass = @@passphrase
    elsif passphrase.kind_of?(Proc)
      pass = passphrase.call(pkgname)
      @@passphrase = pass
    else
      pass = passphrase
    end
    
    salt = OpenSSL::Random::random_bytes(SALT_LEN)
    c = OpenSSL::Cipher::Cipher.new(cipher)
    c.encrypt
    c.pkcs5_keyivgen(pass, salt, 1)
    tmpfile = Tempfile.new(File.basename(filename), File.dirname(filename))
    # Match permissions and ownership of plaintext file
    st = File.stat(filename)
    File.chmod(st.mode & 07777, tmpfile.path)
    begin
      File.chown(st.uid, st.gid, tmpfile.path)
    rescue Errno::EPERM
      raise if Process.euid == 0
    end
    tmpfile.write(MAGIC)
    tmpfile.write(salt)
    tmpfile.write(c.update(IO.read(filename)) + c.final)
    tmpfile.close
    File.rename(tmpfile.path, filename)
  end
  # Decrypt the given file in-place.
  def self.decrypt(pkgname, filename, passphrase, cipher='aes-256-cbc')
    # passphrase can be a callback Proc, call it if that's the case
    pass = nil
    if @@passphrase
      pass = @@passphrase
    elsif passphrase.kind_of?(Proc)
      pass = passphrase.call(pkgname)
      @@passphrase = pass
    else
      pass = passphrase
    end
    
    file = File.open(filename)
    if (buf = file.read(MAGIC.length)) != MAGIC
      raise "Unrecognized encrypted file #{filename}"
    end
    salt = file.read(SALT_LEN)
    c = OpenSSL::Cipher::Cipher.new(cipher)
    c.decrypt
    c.pkcs5_keyivgen(pass, salt, 1)
    tmpfile = Tempfile.new(File.basename(filename), File.dirname(filename))
    # Match permissions and ownership of encrypted file
    st = File.stat(filename)
    File.chmod(st.mode & 07777, tmpfile.path)
    begin
      File.chown(st.uid, st.gid, tmpfile.path)
    rescue Errno::EPERM
      raise if Process.euid == 0
    end
    tmpfile.write(c.update(file.read) + c.final)
    tmpfile.close
    File.rename(tmpfile.path, filename)
  end
  def self.verify_precrypt_file(filename)
    # This currently just verifies that the file seems to start with the
    # right bits.  Any further verification would require the passphrase
    # and cipher so we could decrypt the file, but that would preclude
    # folks from including precrypt files for which they don't have the
    # passphrase in a package.  In some environments it might be desirable
    # for folks to be able to build the package even if they couldn't
    # install it.
    file = File.open(filename)
    if (buf = file.read(MAGIC.length)) != MAGIC
      raise "Unrecognized encrypted file #{filename}"
    end
    true
  end
  
  # Makes a package from a directory containing the files to put into the package
  def self.make_package(pkgsrcdir, passphrase=nil, options = {})
    pkgfile = nil
    
    # Make a working directory
    workdir = nil
    # dirname('.') returns '.', which screws things up.  So in cases
    # where the user passed us a directory that doesn't have enough
    # parts that we can get the parent directory we use a working
    # directory in the system's temp area.  As an alternative we could
    # use Pathname.realpath to convert whatever the user passed us into
    # an absolute path.
    if File.dirname(pkgsrcdir) == pkgsrcdir
      workdir = tempdir('tpkg')
    else
      workdir = tempdir('tpkg', File.dirname(pkgsrcdir))
    end

    begin
      # Make the 'tpkg' directory for storing the package contents
      tpkgdir = File.join(workdir, 'tpkg')
      Dir.mkdir(tpkgdir)
      
      # A package really shouldn't be partially relocatable, warn the user if
      # they're creating such a scourge.
      if (File.exist?(File.join(pkgsrcdir, 'root')) && File.exist?(File.join(pkgsrcdir, 'reloc')))
        warn 'Warning: Your source directory should contain either a "root" or "reloc" directory, but not both.'
      end
      
      # Copy the package contents into that directory
      # I tried to use FileUtils.cp_r but it doesn't handle symlinks properly
      # And on further reflection it makes sense to only have one chunk of
      # code (tar) ever touch the user's files.
      system("#{find_tar} -C #{pkgsrcdir} -cf - . | #{find_tar} -C #{tpkgdir} -xpf -") || raise("Package content copy failed")
      
      # check metadata file 
      errors = []
      if File.exists?(File.join(tpkgdir, 'tpkg.yml'))
        metadata_file = File.join(tpkgdir, 'tpkg.yml')
        metadata_format = 'yml'
      elsif File.exists?(File.join(tpkgdir, 'tpkg.xml'))
        metadata_file = File.join(tpkgdir, 'tpkg.xml')
        metadata_format = 'xml'
      else
        raise 'Your source directory does not contain the metadata configuration file.'
      end
      metadata_text = File.read(metadata_file)
      metadata = Metadata.new(metadata_text, metadata_format)

      # This is the directory where we put our dtd/schema for validating
      # the metadata file
      if File.exist?(File.join(CONFIGDIR, 'tpkg', 'schema'))
        schema_dir = File.join(CONFIGDIR, 'tpkg', 'schema')
      else # This is for when we're in developement mode or when installed as gem
        schema_dir = File.join(File.dirname(File.dirname(__FILE__)), "schema")
      end
      errors = metadata.validate(schema_dir)
      if errors && !errors.empty? 
        puts "Bad metadata file. Possible error(s):"
        errors.each {|e| puts e }
<<<<<<< HEAD
        exit GENERIC_ERR unless options[:force]
=======
        raise "Failed to create package."  unless options[:force]
>>>>>>> 8cbffc9e
      end

      # file_metadata.yml hold information for files that are installed
      # by the package. For example, checksum, path, relocatable or not, etc.
      File.open(File.join(tpkgdir, "file_metadata.bin"), "w") do |file|
        filemetadata = get_filemetadata_from_directory(tpkgdir)
        Marshal::dump(filemetadata.to_hash, file)
#        YAML::dump(filemetadata.to_hash, file)  
      end

      # Check all the files are there as specified in the metadata config file
      metadata[:files][:files].each do |tpkgfile|
        tpkg_path = tpkgfile[:path]
        working_path = nil
        if tpkg_path[0,1] == File::SEPARATOR
          working_path = File.join(tpkgdir, 'root', tpkg_path)
        else
          working_path = File.join(tpkgdir, 'reloc', tpkg_path)
        end
        # Raise an exception if any files listed in tpkg.yml can't be found
        if !File.exist?(working_path) && !File.symlink?(working_path)
          raise "File #{tpkg_path} referenced in tpkg.yml but not found"
        end

        # Encrypt any files marked for encryption
        if tpkgfile[:encrypt]
          if tpkgfile[:encrypt] == 'precrypt'
            verify_precrypt_file(working_path)
          else
            if passphrase.nil?
              raise "Package requires encryption but supplied passphrase is nil"
            end
            encrypt(metadata[:name], working_path, passphrase)
          end
        end
      end unless metadata[:files].nil? or metadata[:files][:files].nil?

      package_filename = metadata.generate_package_filename
      package_directory = File.join(workdir, package_filename)
      Dir.mkdir(package_directory)
      pkgfile = File.join(File.dirname(pkgsrcdir), package_filename + '.tpkg')
      if File.exist?(pkgfile) || File.symlink?(pkgfile)
        if @@prompt
          print "Package file #{pkgfile} already exists, overwrite? [y/N]"
          response = $stdin.gets
          if response !~ /^y/i
            return
          end
        end
        File.delete(pkgfile)
      end
      
      # Tar up the tpkg directory
      tpkgfile = File.join(package_directory, 'tpkg.tar')
      system("#{find_tar} -C #{workdir} -cf #{tpkgfile} tpkg") || raise("tpkg.tar creation failed")
      
      # Checksum the tarball
      # Older ruby version doesn't support this
      # digest = Digest::SHA256.file(tpkgfile).hexdigest 
      digest = Digest::SHA256.hexdigest(File.read(tpkgfile))
      
      # Create checksum.xml
      File.open(File.join(package_directory, 'checksum.xml'), 'w') do |csx|
        csx.puts('<tpkg_checksums>')
        csx.puts('  <checksum>')
        csx.puts('    <algorithm>SHA256</algorithm>')
        csx.puts("    <digest>#{digest}</digest>")
        csx.puts('  </checksum>')
        csx.puts('</tpkg_checksums>')
      end
      
      # Tar up checksum.xml and the main tarball
      system("#{find_tar} -C #{workdir} -cf #{pkgfile} #{package_filename}") || raise("Final package creation failed")
    ensure
      # Remove our working directory
      FileUtils.rm_rf(workdir)
    end
    
    # Return the filename of the package
    pkgfile
  end
  
  def self.package_toplevel_directory(package_file)
    # This assumes the first entry in the tarball is the top level directory.
    # I think that is a safe assumption.
    toplevel = nil
    # FIXME: This is so lame, to read the whole package to get the
    # first filename.  Blech.
    IO.popen("#{find_tar} -tf #{package_file}") do |pipe|
      toplevel = pipe.gets
      if toplevel.nil?
         raise "Package directory structure of #{package_file} unexpected. Unable to get top level."
      end
      toplevel.chomp!
      # Avoid SIGPIPE, if we don't sink the rest of the output from tar
      # then tar ends up getting SIGPIPE when it tries to write to the
      # closed pipe and exits with error, which causes us to throw an
      # exception down below here when we check the exit status.
      pipe.read
    end
    if !$?.success?
      raise "Error reading top level directory from #{package_file}"
    end
    # Strip off the trailing slash
    toplevel.sub!(Regexp.new("#{File::SEPARATOR}$"), '')
    if toplevel.include?(File::SEPARATOR)
      raise "Package directory structure of #{package_file} unexpected, top level is more than one directory deep"
    end
    toplevel
  end

  def self.get_filemetadata_from_directory(tpkgdir)
    filemetadata = {}
    root_dir = File.join(tpkgdir, "root")
    reloc_dir = File.join(tpkgdir, "reloc")
    files = []

    Find.find(root_dir, reloc_dir) do |f|
      next if !File.exist?(f)
      relocatable = false

      # check if it's from root dir or reloc dir
      if f =~ /^#{root_dir}/
        short_fn = f[root_dir.length ..-1]
      else
        short_fn = f[reloc_dir.length + 1..-1]
        relocatable = true
      end

      next if short_fn.nil? or short_fn.empty?

      file = {}
      file[:path] = short_fn
      file[:relocatable] = relocatable

      # only do checksum for file
      if File.file?(f)
        digest = Digest::SHA256.hexdigest(File.read(f))
        file[:checksum] = {:algorithm => "SHA256", :digests => [{:value => digest}]}
      end
      files << file
    end
    filemetadata['files'] = files
    #return FileMetadata.new(YAML::dump(filemetadata),'yml')
    return FileMetadata.new(Marshal::dump(filemetadata),'bin')
  end

  def self.get_xml_filemetadata_from_directory(tpkgdir)
    filemetadata_xml = REXML::Document.new
    filemetadata_xml << REXML::Element.new('files')

    # create file_metadata.xml that stores list of files and their checksum
    # will be used later on to check whether installed files have been changed
    root_dir = File.join(tpkgdir, "root")
    reloc_dir = File.join(tpkgdir, "reloc")
    Find.find(root_dir, reloc_dir) do |f|
      next if !File.exist?(f)
      relocatable = "false"

      # check if it's from root dir or reloc dir
      if f =~ /^#{root_dir}/
        short_fn = f[root_dir.length ..-1]
      else
        short_fn = f[reloc_dir.length + 1..-1]
        relocatable = "true"
      end

      next if short_fn.nil? or short_fn.empty?

      file_ele = filemetadata_xml.root.add_element("file", {"relocatable" => relocatable})
      path_ele = file_ele.add_element("path")
      path_ele.add_text(short_fn)

      # only do checksum for file
      if File.file?(f)
        # this doesn't work for older ruby version
        #digest = Digest::SHA256.file(f).hexdigest
        digest = Digest::SHA256.hexdigest(File.read(f))
        chksum_ele = file_ele.add_element("checksum")
        alg_ele = chksum_ele.add_element("algorithm")
        alg_ele.add_text("SHA256")
        digest_ele = chksum_ele.add_element("digest")
        digest_ele.add_text(digest)
      end
    end
    return filemetadata_xml
  end
  
  def self.verify_package_checksum(package_file)
    topleveldir = package_toplevel_directory(package_file)
    # Extract checksum.xml from the package
    checksum_xml = nil
    IO.popen("#{find_tar} -xf #{package_file} -O #{File.join(topleveldir, 'checksum.xml')}") do |pipe|
      checksum_xml = REXML::Document.new(pipe.read)
    end
    if !$?.success?
      raise "Error extracting checksum.xml from #{package_file}"
    end
    
    # Verify checksum.xml
    checksum_xml.elements.each('/tpkg_checksums/checksum') do |checksum|
      digest = nil
      algorithm = checksum.elements['algorithm'].text
      digest_from_package = checksum.elements['digest'].text
      case algorithm
      when 'SHA224'
        digest = Digest::SHA224.new
      when 'SHA256'
        digest = Digest::SHA256.new
      when 'SHA384'
        digest = Digest::SHA384.new
      when 'SHA512'
        digest = Digest::SHA512.new
      else
        raise("Unrecognized checksum algorithm #{checksum.elements['algorithm']}")
      end
      # Extract tpkg.tar from the package and digest it
      IO.popen("#{find_tar} -xf #{package_file} -O #{File.join(topleveldir, 'tpkg.tar')}") do |pipe|
        # Package files can be quite large, so we digest the package in
        # chunks.  A survey of the Internet turns up someone who tested
        # various chunk sizes on various platforms and found 4k to be
        # consistently the best.  I'm too lazy to do my own testing.
        # http://groups.google.com/group/comp.lang.ruby/browse_thread/thread/721d304fc8a5cc71
        while buf = pipe.read(4096)
          digest << buf
        end
      end
      if !$?.success?
        raise "Error extracting tpkg.tar from #{package_file}"
      end
      if digest != digest_from_package
        raise "Checksum mismatch for #{algorithm}, #{digest} != #{digest_from_package}"
      end
    end
  end

  # Extracts and returns the metadata from a package file
  def self.metadata_from_package(package_file)
    topleveldir = package_toplevel_directory(package_file)
    # Verify checksum
    verify_package_checksum(package_file)
    # Extract and parse tpkg.xml
    metadata = nil
    ['yml','xml'].each do |format|
      file = File.join('tpkg', "tpkg.#{format}")

      # use popen3 instead of popen because popen display stderr when there's an error such as
      # tpkg.yml not being there, which is something we want to ignore since old tpkg doesn't 
      # have tpkg.yml file
      stdin, stdout, stderr = Open3.popen3("#{find_tar} -xf #{package_file} -O #{File.join(topleveldir, 'tpkg.tar')} | #{find_tar} -xf - -O #{file}") 
      filecontent = stdout.read
      if filecontent.nil? or filecontent.empty?
        next
      else
        metadata = Metadata.new(filecontent, format)
        break
      end
    end
    unless metadata
      raise "Failed to extract metadata from #{package_file}"
    end

    # Insert an attribute on the root element with the package filename
    metadata[:filename] = File.basename(package_file)
    return metadata
  end
 
  # TODO: To be deprecated 
  # Extracts and returns the metadata from a package file
  def self.xml_metadata_from_package(package_file)
    topleveldir = package_toplevel_directory(package_file)
    # Verify checksum
    verify_package_checksum(package_file)
    # Extract and parse tpkg.xml
    tpkg_xml = nil
    IO.popen("#{find_tar} -xf #{package_file} -O #{File.join(topleveldir, 'tpkg.tar')} | #{find_tar} -xf - -O #{File.join('tpkg', 'tpkg.xml')}") do |pipe|
      tpkg_xml = REXML::Document.new(pipe.read)
    end
    if !$?.success?
      warn "Warning: Extracting tpkg.xml from #{package_file} failed"
      return nil
    end

    # Insert an attribute on the root element with the package filename
    tpkg_xml.root.attributes['filename'] = File.basename(package_file)

    # Return
    return tpkg_xml
  end

  # TODO: To be deprecated
  # Extracts and returns the metadata from a directory of package files
  def self.xml_metadata_from_directory(directory)
    metadata = []
    # if metadata.xml already exists, then go ahead and
    # parse it
    existing_metadata_file = File.join(directory, 'metadata.xml')
    existing_metadata = {}
    if File.exists?(existing_metadata_file)
      tpkg_metadata_xml = REXML::Document.new(File.open(existing_metadata_file))

      tpkg_metadata_xml.root.elements.each do | metadata_xml |
        existing_metadata[metadata_xml.attributes['filename']] = metadata_xml
      end
    end

    # Populate the metadata array with metadata for all of the packages
    # in the given directory. Reuse existing metadata if possible.
    Dir.glob(File.join(directory, '*.tpkg')) do |pkg|
      if existing_metadata[File.basename(pkg)]
        metadata << existing_metadata[File.basename(pkg)]
      else
        xml = xml_metadata_from_package(pkg)
        metadata << xml.root if xml
      end
    end

    return metadata
  end
  
  # Extracts and returns the metadata from a directory of package files
  def self.metadata_from_directory(directory)
    metadata = []

    # if metadata.xml already exists, then go ahead and
    # parse it
    existing_metadata_file = File.join(directory, 'metadata.yml')
    existing_metadata = {}

    if File.exists?(existing_metadata_file)
      metadata_lists = File.read(File.join(directory, 'metadata.yml')).split("---")
      metadata_lists.each do | metadata_text |
        if metadata_text =~ /^:?filename:(.+)/
           filename = $1.strip
           existing_metadata[filename] = Metadata.new(metadata_text,'yml')
        end
      end
    end

    # Populate the metadata array with metadata for all of the packages
    # in the given directory. Reuse existing metadata if possible.
    Dir.glob(File.join(directory, '*.tpkg')) do |pkg|
      if existing_metadata[File.basename(pkg)]
        metadata << existing_metadata[File.basename(pkg)]
      else
        metadata_yml = metadata_from_package(pkg)
        metadata << metadata_yml
      end
    end

    return metadata
  end

  # Extracts the metadata from a directory of package files and saves it
  # to metadata.xml in that directory
  def self.extract_metadata(directory, dest=nil)
    dest = directory if dest.nil?
    backward_compatible = true

    # If we still want to support metadata.xml
    if backward_compatible
      metadata_xml = xml_metadata_from_directory(directory)
      # Combine all of the individual metadata files into one XML document
      metadata = REXML::Document.new
      metadata << REXML::Element.new('tpkg_metadata')
      metadata_xml.each do |md|
        metadata.root << md
      end
      # And write that out to metadata.xml
      metadata_tmpfile = Tempfile.new('metadata.xml', dest)
      metadata.write(metadata_tmpfile)
      metadata_tmpfile.close
      File.chmod(0644, metadata_tmpfile.path)
      File.rename(metadata_tmpfile.path, File.join(dest, 'metadata.xml'))
    end

    metadata = metadata_from_directory(directory)
    # And write that out to metadata.yml
    metadata_tmpfile = Tempfile.new('metadata.yml', dest)
    metadata.each do | metadata |
      YAML::dump(metadata.to_hash, metadata_tmpfile)  
    end
    metadata_tmpfile.close
    File.chmod(0644, metadata_tmpfile.path)
    File.rename(metadata_tmpfile.path, File.join(dest, 'metadata.yml'))
  end
  
  # Haven't found a Ruby method for creating temporary directories,
  # so create a temporary file and replace it with a directory.
  def self.tempdir(basename, tmpdir=Dir::tmpdir)
    tmpfile = Tempfile.new(basename, tmpdir)
    tmpdir = tmpfile.path
    tmpfile.close!
    Dir.mkdir(tmpdir)
    tmpdir
  end

  @@arch = nil
  def self.get_arch
    if !@@arch
      Facter.loadfacts
      @@arch = Facter['hardwaremodel'].value
    end
    @@arch.dup
  end
  
  # Returns a string representing the OS of this box of the form:
  # "OSname-OSmajorversion".  The OS name is currently whatever facter
  # returns for the 'operatingsystem' fact.  The major version is a bit
  # messier, as we try on a per-OS basis to come up with something that
  # represents the major version number of the OS, where binaries are
  # expected to be compatible across all versions of the OS with that
  # same major version number.  Examples include RedHat-5, CentOS-5,
  # FreeBSD-7, Darwin-10.5, and Solaris-5.10
  @@os = nil
  def self.get_os
    if !@@os
      # Tell facter to load everything, otherwise it tries to dynamically
      # load the individual fact libraries using a very broken mechanism
      Facter.loadfacts
      
      operatingsystem = Facter['operatingsystem'].value
      osver = nil
      if Facter['lsbmajdistrelease'] &&
         Facter['lsbmajdistrelease'].value &&
         !Facter['lsbmajdistrelease'].value.empty?
        osver = Facter['lsbmajdistrelease'].value
      elsif Facter['kernel'] &&
            Facter['kernel'].value == 'Darwin' &&
            Facter['macosx_productversion'] &&
            Facter['macosx_productversion'].value &&
            !Facter['macosx_productversion'].value.empty?
        macver = Facter['macosx_productversion'].value
        # Extract 10.5 from 10.5.6, for example
        osver = macver.split('.')[0,2].join('.')
      elsif Facter['operatingsystem'] &&
            Facter['operatingsystem'].value == 'FreeBSD'
        # Extract 7 from 7.1-RELEASE, for example
        fbver = Facter['operatingsystemrelease'].value
        osver = fbver.split('.').first
      elsif Facter['operatingsystemrelease'] &&
            Facter['operatingsystemrelease'].value &&
            !Facter['operatingsystemrelease'].value.empty?
        osver = Facter['operatingsystemrelease'].value
      else
        raise "Unable to determine proper OS value on this platform"
      end
      @@os = "#{operatingsystem}-#{osver}"
    end
    @@os.dup
  end

  # Given an array of pkgs. Determine if any of those package
  # satisfy the requirement specified by req
  def self.packages_meet_requirement?(pkgs, req)
    pkgs.each do | pkg |
      return true if Tpkg::package_meets_requirement?(pkg, req)   
    end
    return false
  end
 
  # pkg is a standard Hash format used in the library to represent an
  # available package
  # req is a standard Hash format used in the library to represent package
  # requirements
  def self.package_meets_requirement?(pkg, req)
    result = true
    puts "pkg_meets_req checking #{pkg.inspect} against #{req.inspect}" if @@debug
    metadata = pkg[:metadata]
    if req[:type] == :native && pkg[:source] != :native_installed && pkg[:source] != :native_available
      # A req for a native package must be satisfied by a native package
      puts "Package fails native requirement" if @@debug
      result = false
    elsif req[:filename]
      result = false if req[:filename] != metadata[:filename]
    elsif req[:type] == :tpkg &&
          (pkg[:source] == :native_installed || pkg[:source] == :native_available)
      # Likewise a req for a tpkg must be satisfied by a tpkg
      puts "Package fails non-native requirement" if @@debug
      result = false
    elsif metadata[:name] == req[:name]
      same_min_ver_req = false
      same_max_ver_req = false
      if req[:allowed_versions]
        version = metadata[:version]
        version = "#{version}-#{metadata[:package_version]}" if metadata[:package_version]
        if !File.fnmatch(req[:allowed_versions], version)
          puts "Package fails version requirement.)" if @@debug
          result = false
        end
      end
      if req[:minimum_version]
        pkgver = Version.new(metadata[:version])
        reqver = Version.new(req[:minimum_version])
        if pkgver < reqver
          puts "Package fails minimum_version (#{pkgver} < #{reqver})" if @@debug
          result = false
        elsif pkgver == reqver
          same_min_ver_req = true
        end
      end
      if req[:maximum_version]
        pkgver = Version.new(metadata[:version])
        reqver = Version.new(req[:maximum_version])
        if pkgver > reqver
          puts "Package fails maximum_version (#{pkgver} > #{reqver})" if @@debug
          result = false
        elsif pkgver == reqver
          same_max_ver_req = true
        end
      end
      if same_min_ver_req && req[:minimum_package_version]
        pkgver = Version.new(metadata[:package_version])
        reqver = Version.new(req[:minimum_package_version])
        if pkgver < reqver
          puts "Package fails minimum_package_version (#{pkgver} < #{reqver})" if @@debug
          result = false
        end
      end
      if same_max_ver_req && req[:maximum_package_version]
        pkgver = Version.new(metadata[:package_version])
        reqver = Version.new(req[:maximum_package_version])
        if pkgver > reqver
          puts "Package fails maximum_package_version (#{pkgver} > #{reqver})" if @@debug
          result = false
        end
      end
      # The empty? check ensures that a package with no operatingsystem
      # field matches all clients.
      if metadata[:operatingsystem] &&
         !metadata[:operatingsystem].empty? &&
         !metadata[:operatingsystem].include?(get_os) &&
         !metadata[:operatingsystem].any?{|os| get_os =~ /#{os}/}
        puts "Package fails operatingsystem" if @@debug
        result = false
      end
      # Same deal with empty? here
      if metadata[:architecture] &&
         !metadata[:architecture].empty? &&
         !metadata[:architecture].include?(get_arch) &&
         !metadata[:architecture].any?{|arch| get_arch =~ /#{arch}/}
        puts "Package fails architecture" if @@debug
        result = false
      end
    else
      puts "Package fails name" if @@debug
      result = false
    end
    if result
      puts "Package matches" if @@debug
    end
    result
  end
  
  # Define a block for sorting packages in order of desirability
  # Suitable for passing to Array#sort as array.sort(&SORT_PACKAGES)
  SORT_PACKAGES = lambda do |a,b|
    #
    # We first prepare all of the values we wish to compare
    #
    
    # Name
    aname = a[:metadata][:name]
    bname = b[:metadata][:name]
    # Currently installed
    # Conflicted about whether this belongs here or not, not sure if all
    # potential users of this sorting system would want to prefer currently
    # installed packages.
    acurrentinstall = 0
    if (a[:source] == :currently_installed || a[:source] == :native_installed) && a[:prefer] == true
      acurrentinstall = 1
    end
    bcurrentinstall = 0
    if (b[:source] == :currently_installed || b[:source] == :native_installed) && b[:prefer] == true
      bcurrentinstall = 1
    end
    # Version
    aversion = Version.new(a[:metadata][:version])
    bversion = Version.new(b[:metadata][:version])
    # Package version
    apkgver = Version.new(0)
    if a[:metadata][:package_version]
      apkgver = Version.new(a[:metadata][:package_version])
    end
    bpkgver = Version.new(0)
    if b[:metadata][:package_version]
      bpkgver = Version.new(b[:metadata][:package_version])
    end
    # OS
    #  Fewer OSs is better, but zero is least desirable because zero means
    #  the package works on all OSs (i.e. it is the most generic package).
    #  We prefer packages tuned to a particular set of OSs over packages
    #  that work everywhere on the assumption that the package that works
    #  on only a few platforms was tuned more specifically for those
    #  platforms.  We remap 0 to a big number so that the sorting works
    #  properly.
    aoslength = 0
    aoslength = a[:metadata][:operatingsystem].length if a[:metadata][:operatingsystem]
    if aoslength == 0
      # See comments above
      aoslength = 1000
    end
    boslength = 0
    boslength = b[:metadata][:operatingsystem].length if b[:metadata][:operatingsystem]
    if boslength == 0
      boslength = 1000
    end
    # Architecture
    #  Same deal here, fewer architectures is better but zero is least desirable
    aarchlength = 0
    aarchlength = a[:metadata][:architecture].length if a[:metadata][:architecture]
    if aarchlength == 0
      aarchlength = 1000
    end
    barchlength = 0
    barchlength = b[:metadata][:architecture].length if b[:metadata][:architecture]
    if barchlength == 0
      barchlength = 1000
    end
    # Prefer a currently installed package over an otherwise identical
    # not installed package even if :prefer==false as a last deciding
    # factor.
    acurrentinstallnoprefer = 0
    if a[:source] == :currently_installed || a[:source] == :native_installed
      acurrentinstallnoprefer = 1
    end
    bcurrentinstallnoprefer = 0
    if b[:source] == :currently_installed || b[:source] == :native_installed
      bcurrentinstallnoprefer = 1
    end

    #
    # Then compare
    #
    
    # The mixture of a's and b's in these two arrays may seem odd at first,
    # but for some fields bigger is better (versions) but for other fields
    # smaller is better.
    [aname, bcurrentinstall, bversion, bpkgver, aoslength,
     aarchlength, bcurrentinstallnoprefer] <=>
    [bname, acurrentinstall, aversion, apkgver, boslength,
     barchlength, acurrentinstallnoprefer]
  end
  
  def self.files_in_package(package_file)
    files = {}
    files[:root] = []
    files[:reloc] = []
    topleveldir = package_toplevel_directory(package_file)
    IO.popen("#{find_tar} -xf #{package_file} -O #{File.join(topleveldir, 'tpkg.tar')} | #{find_tar} -tf -") do |pipe|
      pipe.each do |file|
        file.chomp!
        if file =~ Regexp.new(File.join('tpkg', 'root'))
          files[:root] << file.sub(Regexp.new(File.join('tpkg', 'root')), '')
        elsif file =~ Regexp.new(File.join('tpkg', 'reloc', '.'))
          files[:reloc] << file.sub(Regexp.new(File.join('tpkg', 'reloc', '')), '')
        end
      end
    end
    if !$?.success?
      raise "Extracting file list from #{package_file} failed"
    end
    files
  end
  
  def self.lookup_uid(user)
    uid = nil
    if user =~ /^\d+$/
      # If the user was specified as a numeric UID, use it directly.
      uid = user
    else
      # Otherwise attempt to look up the username to get a UID.
      # Default to UID 0 if the username can't be found.
      # TODO: Should we cache this info somewhere?
      begin
        pw = Etc.getpwnam(user)
        uid = pw.uid
      rescue ArgumentError
        puts "Package requests user #{user}, but that user can't be found.  Using UID 0."
        uid = 0
      end
    end

    uid.to_i
  end

  def self.lookup_gid(group)
    gid = nil
    if group =~ /^\d+$/
      # If the group was specified as a numeric GID, use it directly.
      gid = group
    else
      # Otherwise attempt to look up the group to get a GID.  Default
      # to GID 0 if the group can't be found.
      # TODO: Should we cache this info somewhere?
      begin
        gr = Etc.getgrnam(group)
        gid = gr.gid
      rescue ArgumentError
        puts "Package requests group #{group}, but that group can't be found.  Using GID 0."
        gid = 0
      end
    end

    gid.to_i
  end
  
  def self.gethttp(uri)
    if uri.scheme != 'http' && uri.scheme != 'https'
      # It would be possible to add support for FTP and possibly
      # other things if anyone cares
      raise "Only http/https URIs are supported, got: '#{uri}'"
    end
    http = Net::HTTP.new(uri.host, uri.port)
    if uri.scheme == 'https'
      # Eliminate the OpenSSL "using default DH parameters" warning
      if File.exist?(File.join(CONFIGDIR, 'tpkg', 'dhparams'))
        dh = OpenSSL::PKey::DH.new(IO.read(File.join(CONFIGDIR, 'tpkg', 'dhparams')))
        Net::HTTP.ssl_context_accessor(:tmp_dh_callback)
        http.tmp_dh_callback = proc { dh }
      end
      http.use_ssl = true
      if File.exist?(File.join(CONFIGDIR, 'tpkg', 'ca.pem'))
        http.ca_file = File.join(CONFIGDIR, 'tpkg', 'ca.pem')
        http.verify_mode = OpenSSL::SSL::VERIFY_PEER
      elsif File.directory?(File.join(CONFIGDIR, 'tpkg', 'ca'))
        http.ca_path = File.join(CONFIGDIR, 'tpkg', 'ca')
        http.verify_mode = OpenSSL::SSL::VERIFY_PEER
      end
    end
    http.start
    http
  end
  
  # foo
  # foo=1.0
  # foo=1.0=1
  # foo-1.0-1.tpkg	
  def self.parse_request(request, installed_dir = nil)
    # FIXME: Add support for <, <=, >, >=
    req = {}
    parts = request.split('=')

    # upgrade/remove/query options could take package filenames
    # assuming that the filename is of the correct format, such as
    # foo-1.0.tpkg or foo-1.0-1.tpkg
    if request =~ /\.tpkg$/
      req = {:filename => request, :name => request.split("-")[0]}
    elsif parts.length > 2 && parts[-2] =~ /^[\d\.]/ && parts[-1] =~ /^[\d\.]/
      package_version = parts.pop
      version = parts.pop
      req[:name] = parts.join('-')
      req[:minimum_version] = version
      req[:maximum_version] = version
      req[:minimum_package_version] = package_version
      req[:maximum_package_version] = package_version
    elsif parts.length > 1 && parts[-1] =~ /^[\d\.]/
      version = parts.pop
      req[:name] = parts.join('-')
      req[:minimum_version] = version
      req[:maximum_version] = version
    else
      req[:name] = parts.join('-')
    end
    req[:type] = :tpkg
    req
  end

  # deploy_options is used for configuration the deployer. It is a map of option_names => option_values. Possible
  # options are: use-ssh-key, deploy-as, worker-count, abort-on-fail
  # 
  # deploy_params is an array that holds the list of paramters that is used when invoking tpkg on to the remote
  # servers where we want to deploy to. 
  # 
  # servers is an array or a callback that list the remote servers where we want to deploy to
  def self.deploy(deploy_params, deploy_options, servers)
    deployer = Deployer.new(deploy_options)
    deployer.deploy(deploy_params, servers)
  end

  # Given a pid, check if it is running
  def self.process_running?(pid)
    return false if pid.nil? or pid == ""
    begin
      Process.kill(0, pid.to_i)
    rescue Errno::ESRCH
      return false
    rescue => e
      puts e
      return true
    end
  end

  # Prompt user to confirm yes or no. Default to yes if user just hit enter without any input.
  def self.confirm
    while true
      print "Confirm? [Y/n] "
      response = $stdin.gets
      if response =~ /^n/i
        return false
      elsif response =~ /^y|^\s$/i
        return true
      end
    end
  end

  def self.extract_tpkg_metadata_file(package_file)
    result = ""
    workdir = ""
    begin
      topleveldir = Tpkg::package_toplevel_directory(package_file)
      workdir = Tpkg::tempdir(topleveldir)
      system("#{find_tar} -xf #{package_file} -O #{File.join(topleveldir, 'tpkg.tar')} | #{find_tar} -C #{workdir} -xpf -")
     
      if File.exist?(File.join(workdir,"tpkg", "tpkg.yml"))
        metadata_file = File.join(workdir,"tpkg", "tpkg.yml")
      elsif File.exist?(File.join(workdir,"tpkg", "tpkg.xml"))
        metadata_file = File.join(workdir,"tpkg", "tpkg.xml")
      else
        raise "#{package_file} does not contain metadata configuration file."
      end
      result = File.read(metadata_file)
    rescue
      puts "Failed to extract package."
    ensure
      FileUtils.rm_rf(workdir) if workdir
    end
    return result
  end
  
  #
  # Instance methods
  #
  
  DEFAULT_BASE = '/home/t'
  
  def initialize(options)
    # Options
    @base = options[:base]
    # An array of filenames or URLs which point to individual package files
    # or directories containing packages and extracted metadata.
    @sources = []
    if options[:sources]
      @sources = options[:sources]
      # Clean up any URI sources by ensuring they have a trailing slash
      # so that they are compatible with URI::join
      @sources.map! do |source|
        if !File.exist?(source) && source !~ %r{/$}
          source << '/'
        end
        source
      end
    end
    @report_server = nil
    if options[:report_server]
      @report_server = options[:report_server]
    end
    @lockforce = false
    if options.has_key?(:lockforce)
      @lockforce = options[:lockforce]
    end
    @force =false
    if options.has_key?(:force)
      @force = options[:force]
    end
    
    @file_system_root = '/'  # Not sure if this needs to be more portable
    # This option is only intended for use by the test suite
    if options[:file_system_root]
      @file_system_root = options[:file_system_root]
      @base = File.join(@file_system_root, @base)
    end
    
    # Various external scripts that we run might need to adjust things for
    # relocatable packages based on the base directory.  Set $TPKG_HOME so
    # those scripts know what base directory is being used.
    ENV['TPKG_HOME'] = @base
    
    # Other instance variables
    @metadata = {}
    @available_packages = {}
    @available_native_packages = {}
    @var_directory = File.join(@base, 'var', 'tpkg')
    if !File.exist?(@var_directory)
      begin
        FileUtils.mkdir_p(@var_directory)
      rescue Errno::EACCES
        raise if Process.euid == 0
      rescue Errno::EIO => e
        if Tpkg::get_os =~ /Darwin/
          # Try to help our Mac OS X users, otherwise this could be
          # rather confusing.
          warn "\nNote: /home is controlled by the automounter by default on Mac OS X.\n" + 
            "You'll either need to disable that in /etc/auto_master or configure\n" +
            "tpkg to use a different base via tpkg.conf.\n"
        end
        raise e
      end
    end
    @installed_directory = File.join(@var_directory, 'installed')
    if !File.exist?(@installed_directory)
      begin
        FileUtils.mkdir_p(@installed_directory)
      rescue Errno::EACCES
        raise if Process.euid == 0
      end
    end
    @metadata_directory = File.join(@installed_directory, 'metadata')
    if !File.exist?(@metadata_directory)
      begin
        FileUtils.mkdir_p(@metadata_directory)
      rescue Errno::EACCES
        raise if Process.euid == 0
      end
    end
    @sources_directory = File.join(@var_directory, 'sources')
    if !File.exist?(@sources_directory)
      begin
        FileUtils.mkdir_p(@sources_directory)
      rescue Errno::EACCES
        raise if Process.euid == 0
      end
    end
    @external_directory = File.join(@var_directory, 'externals')
    if !File.exist?(@external_directory)
      begin
        FileUtils.mkdir_p(@external_directory)
      rescue Errno::EACCES
        raise if Process.euid == 0
      end
    end
    @tmp_directory = File.join(@var_directory, 'tmp')
    if !File.exist?(@tmp_directory)
      begin
        FileUtils.mkdir_p(@tmp_directory)
      rescue Errno::EACCES
        raise if Process.euid == 0
      end
    end
    @tar = Tpkg::find_tar
    @lock_directory = File.join(@var_directory, 'lock')
    @lock_pid_file = File.join(@lock_directory, 'pid')
    @locks = 0
    @installed_metadata = {}
  end
  
  def source_to_local_directory(source)
    source_as_directory = source.gsub(/[^a-zA-Z0-9]/, '')
    File.join(@sources_directory, source_as_directory)
  end
  
  # One-time operations related to loading information about available
  # packages
  def prep_metadata
    if @metadata.empty?
      metadata = {}
      @sources.each do |source|
        if File.file?(source)
          metadata_yml = Tpkg::metadata_from_package(source)
          metadata_yml.source = source
          name = metadata_yml[:name]
          metadata[name] = [] if !metadata[name]
          metadata[name] << metadata_yml
        elsif File.directory?(source)
          if !File.exists?(File.join(source, 'metadata.yml'))
            warn "Warning: the source directory #{source} has no metadata.yml file. Try running tpkg -x #{source} first."
            next
          end

          metadata_contents = File.read(File.join(source, 'metadata.yml'))
          Metadata::get_pkgs_metadata_from_yml_doc(metadata_contents, metadata, source)
        else
          uri = http = localdate = remotedate = localdir = localpath = nil

          ['metadata.yml', 'metadata.xml'].each do | metadata_file |
            uri = URI.join(source, metadata_file)
            http = Tpkg::gethttp(uri)

            # Calculate the path to the local copy of the metadata for this URI
            localdir = source_to_local_directory(source)
            localpath = File.join(localdir, metadata_file)
            localdate = nil
            if File.exist?(localpath)
              localdate = File.mtime(localpath)
            end

            # For now, we always have to hit the repo once to determine if
            # it has metadata.yml or metadata.xml. In the future,
            # we will only support metadata.yml
            response = http.head(uri.path)
            case response
            when Net::HTTPSuccess
              remotedate = Time.httpdate(response['Date'])
              break 
            else
              puts "Error fetching metadata from #{uri}: #{response.body}"
              next
            end
          end

          # Fetch the metadata if necessary
          metadata_contents = nil
          if !localdate || remotedate != localdate
            response = http.get(uri.path)
            case response
            when Net::HTTPSuccess
              metadata_contents = response.body
              remotedate = Time.httpdate(response['Date'])
              # Attempt to save a local copy, might not work if we're not
              # running with sufficient privileges
              begin
                if !File.exist?(localdir)
                  FileUtils.mkdir_p(localdir)
                end
                File.open(localpath, 'w') do |file|
                  file.puts(response.body)
                end
                File.utime(remotedate, remotedate, localpath)
              rescue Errno::EACCES
                raise if Process.euid == 0
              end
            else
              puts "Error fetching metadata from #{uri}: #{response.body}"
              response.error!  # Throws an exception
            end
          else
            metadata_contents = IO.read(localpath)
          end

          if uri.path =~ /yml/
            Metadata::get_pkgs_metadata_from_yml_doc(metadata_contents, metadata, source)
          else
            # At this stage we just break up the metadata.xml document into
            # per-package chunks and save them for further parsing later.
            # This allows us to parse the whole metadata.xml just once, and
            # saves us from having to further parse and convert the
            # per-package chunks until if/when they are needed.
            tpkg_metadata = REXML::Document.new(metadata_contents)
            tpkg_metadata.elements.each('/tpkg_metadata/tpkg') do |metadata_xml|
              name = metadata_xml.elements['name'].text
              metadata[name] = [] if !metadata[name]
              metadata[name] << Metadata.new(metadata_xml.to_s, 'xml', source)
            end
          end
        end
      end
      @metadata = metadata
      if @@debug
        @sources.each do |source|
          count = metadata.inject(0) do |memo,m|
                    # metadata is a hash of pkgname => array of Metadata
                    # objects.
                    # Thus m is a 2 element array of [pkgname, array of
                    # Metadata objects]  And thus m[1] is the array of
                    # Metadata objects.
                    memo + m[1].select{|mo| mo.source == source}.length
                  end
          puts "Found #{count} packages from #{source}"
        end
      end
    end
  end
  
  # Populate our list of available packages for a given package name
  def load_available_packages(name=nil)
    prep_metadata
    
    if name
      if !@available_packages[name]
        packages = []
        if @metadata[name]
          @metadata[name].each do |metadata_obj|
            packages << { :metadata => metadata_obj,
                          :source => metadata_obj.source }
          end
        end
        @available_packages[name] = packages

        if @@debug
          puts "Loaded #{@available_packages[name].size} available packages for #{name}"
        end
      end
    else
      # Load all packages
      @metadata.each do |pkgname, metadata_objs|
        if !@available_packages[pkgname]
          packages = []
          metadata_objs.each do |metadata_obj|
            packages << { :metadata => metadata_obj,
                          :source => metadata_obj.source }
          end
          @available_packages[pkgname] = packages
        end
      end
    end
  end

  # Used by load_available_native_packages to stuff all the info about a
  # native package into a hash to match the structure we pass around
  # internally for tpkgs
  def pkg_for_native_package(name, version, package_version, source)
    metadata = {}
    metadata[:name] = name
    metadata[:version] = version
    metadata[:package_version] = package_version if package_version
    pkg = { :metadata => metadata, :source => source }
    if source == :native_installed
      pkg[:prefer] = true
    end
    pkg
  end
  
  def load_available_native_packages(pkgname)
    if !@available_native_packages[pkgname]
      native_packages = []
      if Tpkg::get_os =~ /RedHat|CentOS|Fedora/
        [ {:arg => 'installed', :header => 'Installed', :source => :native_installed},
          {:arg => 'available', :header => 'Available', :source => :native_available} ].each do |yum|
          puts "available_native_packages running 'yum list #{yum[:arg]} #{pkgname}'" if @@debug
          stderr_first_line = nil
          Open3.popen3("yum info #{yum[:arg]} #{pkgname}") do |stdin, stdout, stderr|
            stdin.close
            read_packages = false
            name = version = package_version = nil
            stdout.each_line do |line|
              if line =~ /#{yum[:header]} Packages/
                # Skip the header lines until we get to this line
                read_packages = true
              elsif read_packages
                if line =~ /^Name\s*:\s*(.+)/
                  name = $1.strip
                elsif line =~ /^Arch\s*:\s*(.+)/
                  arch = $1.strip
                elsif line =~ /^Version\s*:\s*(.+)/
                  version = $1.strip.to_s
                elsif line =~ /^Release\s*:\s*(.+)/
                  package_version = $1.strip.to_s
                elsif line =~ /^Repo\s*:\s*(.+)/
                  repo = $1.strip
                elsif line =~ /^\s*$/
                  pkg = pkg_for_native_package(name, version, package_version, yum[:source])
                  native_packages << pkg
                  name = version = package_version = nil 
                end
                # In the end we ignore the architecture.  Anything that
                # shows up in yum should be installable on this box, and
                # the chance of a mismatch between facter's idea of the
                # architecture and RPM's idea is high.  I.e. i386 vs i686
                # or i32e vs x86_64 or whatever.
              end
            end
            stderr_first_line = stderr.gets
          end
          if !$?.success?
            # Ignore 'no matching packages', raise anything else
            if stderr_first_line != "Error: No matching Packages to list\n"
              raise "available_native_packages error running yum"
            end
          end
        end
      elsif Tpkg::get_os =~ /Debian|Ubuntu/
        # The default 'dpkg -l' format has an optional third column for
        # errors, which makes it hard to parse reliably.
        puts "available_native_packages running dpkg-query -W -f='${Package} ${Version} ${Status}\n' #{pkgname}" if @@debug
        stderr_first_line = nil
        Open3.popen3("dpkg-query -W -f='${Package} ${Version} ${Status}\n' #{pkgname}") do |stdin, stdout, stderr|
          stdin.close
          stdout.each_line do |line|
            name, debversion, status = line.split(' ', 3)
            # Seems to be Debian convention that if the package has a
            # package version you seperate that from the upstream version
            # with a hyphen.
            version = nil
            package_version = nil
            if debversion =~ /-/
              version, package_version = debversion.split('-', 2)
            else
              version = debversion
            end
            if status =~ /installed/
              pkg = pkg_for_native_package(name, version, package_version, :native_installed)
              native_packages << pkg
            end
          end
          stderr_first_line = stderr.gets
        end
        if !$?.success?
          # Ignore 'no matching packages', raise anything else
          if stderr_first_line !~ 'No packages found matching'
            raise "available_native_packages error running dpkg-query"
          end
        end
        puts "available_native_packages running 'apt-cache show #{pkgname}'" if @@debug
        IO.popen("apt-cache show #{pkgname}") do |pipe|
          name = nil
          version = nil
          package_version = nil
          pipe.each_line do |line|
            if line =~ /^Package: (.*)/
              name = $1
              version = nil
              package_version = nil
            elsif line =~ /^Version: (.*)/
              debversion = $1
              # Seems to be Debian convention that if the package has a
              # package version you seperate that from the upstream version
              # with a hyphen.
              if debversion =~ /-/
                version, package_version = debversion.split('-', 2)
              else
                version = debversion
              end
              pkg = pkg_for_native_package(name, version, package_version, :native_available)
              native_packages << pkg
            end
          end
        end
        if !$?.success?
          raise "available_native_packages error running apt-cache"
        end
      elsif Tpkg::get_os =~ /Solaris/
        # Example of pkginfo -x output:
        # SUNWzfsu                      ZFS (Usr)
        #                               (i386) 11.10.0,REV=2006.05.18.01.46
        puts "available_native_packages running 'pkginfo -x #{pkgname}'" if @@debug
        IO.popen("pkginfo -x #{pkgname}") do |pipe|
          name = nil
          version = nil
          package_version = nil
          pipe.each_line do |line|
            if line =~ /^\w/
              name = line.split(' ')
              version = nil
              package_version = nil
            else
              arch, solversion = line.split(' ')
              # Lots of Sun and some third party packages (including CSW)
              # seem to use this REV= convention in the version.  I've
              # never seen it documented, but since it seems to be a
              # widely used convention we'll go with it.
              if solversion =~ /,REV=/
                version, package_version = solversion.split(',REV=')
              else
                version = solversion
              end
              pkg = pkg_for_native_package(name, version, package_version, :native_installed)
              native_packages << pkg
            end
          end
        end
        if !$?.success?
          raise "available_native_packages error running pkginfo"
        end
        if File.exist?('/opt/csw/bin/pkg-get')
          puts "available_native_packages running '/opt/csw/bin/pkg-get -a'" if @@debug
          IO.popen('/opt/csw/bin/pkg-get -a') do |pipe|
            pipe.each_line do |line|
              next if line =~ /^#/  # Skip comments
              name, solversion = line.split
              # pkg-get doesn't have an option to only show available
              # packages matching a specific name, so we have to look over
              # all available packages and pick out the ones that match.
              next if name != pkgname
              # Lots of Sun and some third party packages (including CSW)
              # seem to use this REV= convention in the version.  I've
              # never seen it documented, but since it seems to be a
              # widely used convention we'll go with it.
              version = nil
              package_version = nil
              if solversion =~ /,REV=/
                version, package_version = solversion.split(',REV=')
              else
                version = solversion
              end
              pkg = pkg_for_native_package(name, version, package_version, :native_available)
              native_packages << pkg
            end
          end
        end
      elsif Tpkg::get_os =~ /FreeBSD/
        puts "available_native_packages running 'pkg_info #{pkgname}'" if @@debug
        IO.popen("pkg_info #{pkgname}") do |pipe|
          pipe.each_line do |line|
            name_and_version = line.split(' ', 3)
            nameparts = name_and_version.split('-')
            fbversion = nameparts.pop
            name = nameparts.join('-')
            # Seems to be FreeBSD convention that if the package has a
            # package version you seperate that from the upstream version
            # with an underscore.
            version = nil
            package_version = nil
            if fbversion =~ /_/
              version, package_version = fbversion.split('_', 2)
            else
              version = fbversion
            end
            pkg = pkg_for_native_package(name, version, package_version, :native_installed)
            package_version << pkg
          end
        end
        if !$?.success?
          raise "available_native_packages error running pkg_info"
        end
        # FIXME: FreeBSD available packages
        # We could either poke around in the ports tree (if installed), or
        # try to recreate the URL "pkg_add -r" would use and pull a
        # directory listing.
      elsif Tpkg::get_os =~ /Darwin/
        if File.exist?('/opt/local/bin/port')
          puts "available_native_packages running '/opt/local/bin/port installed #{pkgname}'" if @@debug
          IO.popen("/opt/local/bin/port installed #{pkgname}") do |pipe|
            pipe.each_line do |line|
              next if line =~ /The following ports are currently installed/
              next if line =~ /None of the specified ports are installed/
              next if line !~ /\(active\)/
              name, version = line.split(' ')
              version.sub!(/^@/, '')
              # Remove variant names
              version.sub!(/\+.*/, '')
              # Remove the _number that is always listed on installed ports,
              # presumably some sort of differentiator if multiple copies of
              # the same port version are installed.
              version.sub!(/_\d+$/, '')
              package_version = nil
              pkg = pkg_for_native_package(name, version, package_version, :native_installed)
              native_packages << pkg
            end
          end
          if !$?.success?
            raise "available_native_packages error running port"
          end
          puts "available_native_packages running '/opt/local/bin/port list #{pkgname}'" if @@debug
          IO.popen("/opt/local/bin/port list #{pkgname}") do |pipe|
            pipe.each_line do |line|
              name, version = line.split(' ')
              version.sub!(/^@/, '')
              package_version = nil
              pkg = pkg_for_native_package(name, version, package_version, :native_available)
              native_packages << pkg
            end
          end
          if !$?.success?
            raise "available_native_packages error running port"
          end
        else
          # Fink support would be nice
          raise "No supported native package tool available on #{Tpkg::get_os}"
        end
      else
        puts "Unknown value for OS: #{Tpkg::get_os}"
      end
      @available_native_packages[pkgname] = native_packages
      if @@debug
        nicount = native_packages.select{|pkg| pkg[:source] == :native_installed}.length
        nacount = native_packages.select{|pkg| pkg[:source] == :native_available}.length
        puts "Found #{nicount} installed native packages for #{pkgname}"
        puts "Found #{nacount} available native packages for #{pkgname}"
      end
    end
  end
  
  # Returns an array of the tpkg.xml metadata for installed packages
  def metadata_for_installed_packages
    metadata = {}
    if File.directory?(@installed_directory)
      Dir.foreach(@installed_directory) do |entry|
        next if entry == '.' || entry == '..' || entry == 'metadata'
        # Check the timestamp on the file to see if it is new or has
        # changed since we last loaded data
        timestamp = File.mtime(File.join(@installed_directory, entry))
        if @installed_metadata[entry] &&
           timestamp == @installed_metadata[entry][:timestamp]
          puts "Using cached installed metadata for #{entry}" if @@debug
          metadata[entry] = @installed_metadata[entry]
        else
          puts "Loading installed metadata from disk for #{entry}" if @@debug
          # Check to see if we already have a saved copy of the metadata
          # Originally tpkg just stored a copy of the package file in
          # @installed_directory and we had to extract the metadata
          # from the package file every time we needed it.  That was
          # determined to be too slow, so we now cache a copy of the
          # metadata separately.  However we may encounter installs by
          # old copies of tpkg and need to extract and cache the
          # metadata.
          package_metadata_dir =
            File.join(@metadata_directory,
                      File.basename(entry, File.extname(entry)))
          metadata_file = File.join(package_metadata_dir, "tpkg.yml")
          m = nil
          if File.exists?(metadata_file)
            metadata_text = File.read(metadata_file)
            m = Metadata.new(metadata_text, 'yml')
          elsif File.exists?(File.join(package_metadata_dir, "tpkg.xml"))
            metadata_text = File.read(File.join(package_metadata_dir, "tpkg.xml"))
            m = Metadata.new(metadata_text, 'xml')
          # No cached metadata found, we have to extract it ourselves
          # and save it for next time
          else
            m = Tpkg::metadata_from_package(
                  File.join(@installed_directory, entry))
            begin
              FileUtils.mkdir_p(package_metadata_dir)
              File.open(metadata_file, "w") do |file|
                YAML::dump(m.to_hash, file)
              end
            rescue Errno::EACCES
              raise if Process.euid == 0
            end
          end
          metadata[entry] = { :timestamp => timestamp,
                              :metadata => m }
        end
      end
    end
    @installed_metadata = metadata
    # FIXME: dup the array we return?
    @installed_metadata.collect { |im| im[1][:metadata] }
  end
  
  # Convert metadata_for_installed_packages into pkg hashes
  def installed_packages(pkgname=nil)
    instpkgs = []
    metadata_for_installed_packages.each do |metadata|
      if !pkgname || metadata[:name] == pkgname
        instpkgs << { :metadata => metadata,
                      :source => :currently_installed,
                      # It seems reasonable for this to default to true
                      :prefer => true }
      end
    end
    instpkgs
  end
  
  # Returns a hash of file_metadata for installed packages
  def file_metadata_for_installed_packages
    ret = {}

    if File.directory?(@metadata_directory)
      Dir.foreach(@metadata_directory) do |entry|
        next if entry == '.' || entry == '..' 
        if File.exists?(File.join(@metadata_directory, entry, "file_metadata.bin"))
          file = File.join(@metadata_directory, entry, "file_metadata.bin")
          file_metadata = FileMetadata.new(File.read(file), 'bin')
        elsif File.exists?(File.join(@metadata_directory, entry, "file_metadata.yml"))
          file = File.join(@metadata_directory, entry, "file_metadata.yml")
          file_metadata = FileMetadata.new(File.read(file), 'yml')
        elsif File.exists?(File.join(@metadata_directory, entry, "file_metadata.xml"))
          file = File.join(@metadata_directory, entry, "file_metadata.xml")
          file_metadata = FileMetadata.new(File.read(file), 'xml')
        end
        ret[file_metadata[:package_file]] = file_metadata
      end
    end
    ret
  end

  # Returns an array of packages which meet the given requirement
  def available_packages_that_meet_requirement(req=nil)
    pkgs = []
    puts "avail_pkgs_that_meet_req checking for #{req.inspect}" if @@debug
    if req
      if req[:type] == :native
        load_available_native_packages(req[:name])
        @available_native_packages[req[:name]].each do |pkg|
          if Tpkg::package_meets_requirement?(pkg, req)
            pkgs << pkg
          end
        end
      else
        load_available_packages(req[:name])
        @available_packages[req[:name]].each do |pkg|
          if Tpkg::package_meets_requirement?(pkg, req)
            pkgs << pkg
          end
        end
        # There's a weird dicotomy here where @available_packages contains
        # available tpkg and native packages, and _installed_ native
        # packages, but not installed tpkgs.  That's somewhat intentional,
        # as we don't want to cache the installed state since that might
        # change during a run.  We probably should be consistent, and not
        # cache installed native packages either.  However, we do have
        # some intelligent caching of the installed tpkg state which would
        # be hard to replicate for native packages, and this method gets
        # called a lot so re-running the native package query commands
        # frequently would not be acceptable.  So maybe we have the right
        # design, and this just serves as a note that it is not obvious.
        pkgs.concat(installed_packages_that_meet_requirement(req))
      end
    else
      # We return everything available if given a nil requirement
      # We do not include native packages
      load_available_packages
      # @available_packages is a hash of pkgname => array of pkgs
      # Thus m is a 2 element array of [pkgname, array of pkgs]
      # And thus m[1] is the array of packages
      pkgs = @available_packages.collect{|m| m[1]}.flatten
    end
    pkgs
  end
  def installed_packages_that_meet_requirement(req=nil)
    pkgs = []
    if req && req[:type] == :native
      load_available_native_packages(req[:name])
      @available_native_packages[req[:name]].each do |pkg|
        if pkg[:source] == :native_installed &&
           Tpkg::package_meets_requirement?(pkg, req)
          pkgs << pkg
        end
      end
    else
      pkgname = nil
      if req && req[:name]
        pkgname = req[:name]
      end
      # Passing a package name if we have one to installed_packages serves
      # primarily to make following the debugging output of dependency
      # resolution easier.  The dependency resolution process makes frequent
      # calls to available_packages_that_meet_requirement, which in turn calls
      # this method.  For available packages we're able to pre-filter based on
      # package name before calling package_meets_requirement? because we
      # store available packages hashed based on package name.
      # package_meets_requirement? is fairly verbose in its debugging output,
      # so the user sees each package it checks against a given requirement.
      # It is therefore a bit disconcerting when trying to follow the
      # debugging output to see the fairly clean process of checking available
      # packages which have already been filtered to match the desired name,
      # and then available_packages_that_meet_requirement calls this method,
      # and the user starts to see every installed package checked against the
      # same requirement.  It is not obvious to the someone why all of a
      # sudden packages that aren't even remotely close to the requirement
      # start getting checked.  Doing a pre-filter based on package name here
      # makes the process more consistent and easier to follow.
      installed_packages(pkgname).each do |pkg|
        if req
          if Tpkg::package_meets_requirement?(pkg, req)
            pkgs << pkg
          end
        else
          pkgs << pkg
        end
      end
    end
    pkgs
  end
  # Takes a files structure as returned by files_in_package.  Inserts
  # a new entry in the structure with the combined relocatable and
  # non-relocatable file lists normalized to their full paths.
  def normalize_paths(files)
    files[:normalized] = []
    files[:root].each do |rootfile|
      files[:normalized] << File.join(@file_system_root, rootfile)
    end
    files[:reloc].each do |relocfile|
      files[:normalized] << File.join(@base, relocfile)
    end
  end
  def files_for_installed_packages(package_files=nil)
    files = {}
    if !package_files
      package_files = []
      metadata_for_installed_packages.each do |metadata|
        package_files << metadata[:filename]
      end
    end
    metadata_for_installed_packages.each do |metadata|
      package_file = metadata[:filename]
      if package_files.include?(package_file)
        fip = Tpkg::files_in_package(File.join(@installed_directory, package_file))
        normalize_paths(fip)
        fip[:metadata] = metadata
        files[package_file] = fip
      end
    end
    files
  end
  
  # Returns the best solution that meets the given requirements.  Some or all
  # packages may be optionally pre-selected and specified via the packages
  # parameter, otherwise packages are picked from the set of available
  # packages.  The requirements parameter is an array of package requirements.
  # The packages parameter is in the form of a hash with package names as keys
  # pointing to arrays of package specs (our standard hash of package metadata
  # and source).  The core_packages parameter is an array of the names of
  # packages that should be considered core requirements, i.e. the user
  # specifically requested they be installed or upgraded. The return value
  # will be an array of package specs.
  MAX_POSSIBLE_SOLUTIONS_TO_CHECK = 10000
  def best_solution(requirements, packages, core_packages)
    # Dup objects passed to us so that resolve_dependencies is free to
    # change them without potentially messing up our caller
    result = resolve_dependencies(requirements.dup, {:tpkg => packages.dup, :native => {}}, core_packages.dup)
    if @@debug
      if result[:solution]
        puts "bestsol picks: #{result[:solution].inspect}" if @@debug
      else
        puts "bestsol checked #{result[:number_of_possible_solutions_checked]} possible solutions, none worked"
      end
    end
    result[:solution]
  end
  
  # Recursive method used by best_solution
  # Parameters mostly map from best_solution, but packages turns into a hash
  # with two possible keys, :tpkg and :native.  The value for the :tpkg key
  # would be the packages parameter from best_solution.  Native packages are
  # only installed due to dependencies, we don't let the user request them
  # directly, so callers of best_solution never need to pass in a package list
  # for native packages.  Separating the two sets of packages allows us to
  # calculate a solution that contains both a tpkg and a native package with
  # the same name.  This may be necessary if different dependencies of the
  # core packages end up needing both.
  def resolve_dependencies(requirements, packages, core_packages, number_of_possible_solutions_checked=0)
    # Make sure we have populated package lists for all requirements.
    # Filter the package lists against the requirements and
    # ensure we can at least satisfy the initial requirements.
    requirements.each do |req|
      if !packages[req[:type]][req[:name]]
        puts "resolvedeps initializing packages for #{req.inspect}" if @@debug
        packages[req[:type]][req[:name]] =
          available_packages_that_meet_requirement(req)
      else
        # Loop over packages and eliminate ones that don't work for
        # this requirement
        puts "resolvedeps filtering packages for #{req.inspect}" if @@debug
        packages[req[:type]][req[:name]] =
          packages[req[:type]][req[:name]].select do |pkg|
            # When this method is called recursively there might be a
            # nil entry inserted into packages by the sorting code
            # below.  We need to skip those.
            if pkg != nil
              Tpkg::package_meets_requirement?(pkg, req)
            end
          end
      end
      if packages[req[:type]][req[:name]].empty?
        if @@debug
          puts "No packages matching #{req.inspect}"
        end
        return {:number_of_possible_solutions_checked => number_of_possible_solutions_checked}
      end
    end
    # Sort the packages
    [:tpkg, :native].each do |type|
      packages[type].each do |pkgname, pkgs|
        pkgs.sort!(&SORT_PACKAGES)
        # Only currently installed packages are allowed to score 0.
        # Anything else can score 1 at best.  This ensures
        # that we prefer the solution which leaves the most
        # currently installed packages alone.
        if pkgs[0][:source] != :currently_installed &&
           pkgs[0][:source] != :native_installed
          pkgs.unshift(nil)
        end
      end
    end
    
    if @@debug
      puts "Packages after initial population and filtering:"
      puts packages.inspect
    end
    
    # Here's an example of the possible solution sets we should come
    # up with and the proper ordering.  Sets with identical averages
    # are equivalent, the order they appear in does not matter.
    #
    # packages: [a0, a1, a2], [b0, b1, b2], [c0, c1, c2]
    # core_packages: a, b
    #
    # [a0, b0, c0]  (core avg 0)  (avg 0)
    # [a0, b0, c1]                (avg .33)
    # [a0, b0, c2]                (avg .66)
    # [a0, b1, c0]  (core avg .5) (avg .33)
    # [a1, b0, c0]
    # [a0, b1, c1]                (avg .66)
    # [a1, b0, c1]
    # [a0, b1, c2]                (avg 1)
    # [a1, b0, c2]
    # [a1, b1, c0]  (core avg 1)  (avg .66)
    # [a0, b2, c0]
    # [a2, b0, c0]
    # [a1, b1, c1]                (avg 1)
    # [a0, b2, c1]
    # [a2, b0, c1]
    # [a1, b1, c2]                (avg 1.33)
    # [a0, b2, c2]
    # [a2, b0, c2]
    # [a1, b2, c0] (core avg 1.5) (avg 1)
    # [a2, b1, c0]
    # [a1, b2, c1]                (avg 1.33)
    # [a2, b1, c1]
    # [a1, b2, c2]                (avg 1.67)
    # [a2, b1, c2]
    # [a2, b2, c0] (core avg 2)   (avg 1.33)
    # [a2, b2, c1]                (avg 1.67)
    # [a2, b2, c2]                (avg 2)
    
    # Divide packages into core and non-core packages
    corepkgs = packages[:tpkg].reject{|pkgname, pkgs| !core_packages.include?(pkgname)}
    noncorepkgs = {}
    noncorepkgs[:tpkg] = packages[:tpkg].reject{|pkgname, pkgs| core_packages.include?(pkgname)}
    noncorepkgs[:native] = packages[:native]
    
    # Calculate total package depth, the sum of the lengths (or rather
    # the max array index) of each array of packages.
    coretotaldepth = corepkgs.inject(0) {|memo, pkgs| memo + pkgs[1].length - 1}
    noncoretotaldepth = noncorepkgs[:tpkg].inject(0) {|memo, pkgs| memo + pkgs[1].length - 1} +
                        noncorepkgs[:native].inject(0) {|memo, pkgs| memo + pkgs[1].length - 1}
    if @@debug
      puts "resolvedeps coretotaldepth #{coretotaldepth}"
      puts "resolvedeps noncoretotaldepth #{noncoretotaldepth}"
    end
    
    # First pass, combinations of core packages
    (0..coretotaldepth).each do |coredepth|
      puts "resolvedeps checking coredepth: #{coredepth}" if @@debug
      core_solutions = [{:remaining_coredepth => coredepth, :pkgs => []}]
      corepkgs.each do |pkgname, pkgs|
        puts "resolvedeps corepkg #{pkgname}: #{pkgs.inspect}" if @@debug
        new_core_solutions = []
        core_solutions.each do |core_solution|
          remaining_coredepth = core_solution[:remaining_coredepth]
          puts "resolvedeps :remaining_coredepth: #{remaining_coredepth}" if @@debug
          (0..[remaining_coredepth, pkgs.length-1].min).each do |corepkgdepth|
            puts "resolvedeps corepkgdepth: #{corepkgdepth}" if @@debug
            # We insert a nil entry in some situations (see the sort
            # step earlier), so skip nil entries in the pkgs array.
            if pkgs[corepkgdepth] != nil
              coresol = core_solution.dup
              # Hash#dup doesn't dup each key/value, so we need to
              # explicitly dup :pkgs so that each copy has an
              # independent array that we can modify.
              coresol[:pkgs] = core_solution[:pkgs].dup
              coresol[:remaining_coredepth] -= corepkgdepth
              coresol[:pkgs] << pkgs[corepkgdepth]
              new_core_solutions << coresol
              # If this is a complete combination of core packages then
              # proceed to the next step
              puts "resolvedeps coresol[:pkgs] #{coresol[:pkgs].inspect}" if @@debug
              if coresol[:pkgs].length == corepkgs.length
                puts "resolvedeps complete core pkg set: #{coresol.inspect}" if @@debug
                # Solutions with remaining depth are duplicates of
                # solutions we already checked at lower depth levels
                # I.e. at coredepth==0 we'd have:
                # {:pkgs=>{a0, b0}, :remaining_coredepth=0}
                # And at coredepth==1:
                # {:pkgs=>{a0,b0}, :remaining_coredepth=1}
                # Whereas at coredepth==1 this is new and needs to be checked:
                # {:pkgs=>{a1,b0}, :remaining_coredepth=0}
                if coresol[:remaining_coredepth] == 0
                  # Second pass, add combinations of non-core packages
                  if noncorepkgs[:tpkg].empty? && noncorepkgs[:native].empty?
                    puts "resolvedeps noncorepkgs empty, checking solution" if @@debug
                    result = check_solution(coresol, requirements, packages, core_packages, number_of_possible_solutions_checked)
                    if result[:solution]
                      return result
                    else
                      number_of_possible_solutions_checked = result[:number_of_possible_solutions_checked]
                    end
                  else
                    (0..noncoretotaldepth).each do |noncoredepth|
                      puts "resolvedeps noncoredepth: #{noncoredepth}" if @@debug
                      coresol[:remaining_noncoredepth] = noncoredepth
                      solutions = [coresol]
                      [:tpkg, :native].each do |nctype|
                        noncorepkgs[nctype].each do |ncpkgname, ncpkgs|
                          puts "resolvedeps noncorepkg #{nctype} #{ncpkgname}: #{ncpkgs.inspect}" if @@debug
                          new_solutions = []
                          solutions.each do |solution|
                            remaining_noncoredepth = solution[:remaining_noncoredepth]
                            puts "resolvedeps :remaining_noncoredepth: #{remaining_noncoredepth}" if @@debug
                            (0..[remaining_noncoredepth, ncpkgs.length-1].min).each do |ncpkgdepth|
                              puts "resolvedeps ncpkgdepth: #{ncpkgdepth}" if @@debug
                              # We insert a nil entry in some situations (see the sort
                              # step earlier), so skip nil entries in the pkgs array.
                              if ncpkgs[ncpkgdepth] != nil
                                sol = solution.dup
                                # Hash#dup doesn't dup each key/value, so we need to
                                # explicitly dup :pkgs so that each copy has an
                                # independent array that we can modify.
                                sol[:pkgs] = solution[:pkgs].dup
                                sol[:remaining_noncoredepth] -= ncpkgdepth
                                sol[:pkgs] << ncpkgs[ncpkgdepth]
                                new_solutions << sol
                                # If this is a complete combination of packages then
                                # proceed to the next step
                                puts "resolvedeps sol[:pkgs] #{sol[:pkgs].inspect}" if @@debug
                                if sol[:pkgs].length == packages[:tpkg].length + packages[:native].length
                                  puts "resolvedeps complete pkg set: #{sol.inspect}" if @@debug
                                  # Solutions with remaining depth are duplicates of
                                  # solutions we already checked at lower depth levels
                                  if sol[:remaining_noncoredepth] == 0
                                    result = check_solution(sol, requirements, packages, core_packages, number_of_possible_solutions_checked)
                                    if result[:solution]
                                      return result
                                    else
                                      number_of_possible_solutions_checked = result[:number_of_possible_solutions_checked]
                                    end
                                  end
                                end
                              end
                            end
                          end
                          solutions = new_solutions
                        end
                      end
                    end
                  end
                end
              end
            end
          end
        end
        core_solutions = new_core_solutions
      end
    end
    # No solutions found
    return {:number_of_possible_solutions_checked => number_of_possible_solutions_checked}
  end
  
  # Used by resolve_dependencies
  def check_solution(solution, requirements, packages, core_packages, number_of_possible_solutions_checked)
    number_of_possible_solutions_checked += 1
    # Probably should give the user a way to override this
    if number_of_possible_solutions_checked > MAX_POSSIBLE_SOLUTIONS_TO_CHECK
      raise "Checked #{MAX_POSSIBLE_SOLUTIONS_TO_CHECK} possible solutions to requirements and dependencies, no solution found"
    end
    
    if @@debug
      puts "checksol checking #{solution.inspect}"
    end
    
    # Extract dependencies from each package in the solution
    newreqs = []
    solution[:pkgs].each do |pkg|
      puts "checksol pkg #{pkg.inspect}" if @@debug
      if pkg[:metadata][:dependencies]
        pkg[:metadata][:dependencies].each do |depreq|
          if !requirements.include?(depreq) && !newreqs.include?(depreq)
            puts "checksol new depreq #{depreq.inspect}" if @@debug
            newreqs << depreq
          end
        end
      end
    end
    
    if newreqs.empty?
      # No additional requirements, this is a complete solution
      puts "checksol no newreqs, complete solution" if @@debug
      return {:solution => solution[:pkgs]}
    else
      newreqs_that_need_packages = []
      newreqs.each do |newreq|
        puts "checksol checking newreq: #{newreq.inspect}" if @@debug
        if packages[newreq[:type]][newreq[:name]]
          pkg = solution[:pkgs].find{|solpkg| solpkg[:metadata][:name] == newreq[:name]}
          puts "checksol newreq pkg: #{pkg.inspect}" if @@debug
          if pkg && Tpkg::package_meets_requirement?(pkg, newreq)
            # No change to solution needed
          else
            # Solution no longer works
            puts "checksol solution no longer works" if @@debug
            return {:number_of_possible_solutions_checked => number_of_possible_solutions_checked}
          end
        else
          puts "checksol newreq needs packages" if @@debug
          newreqs_that_need_packages << newreq
        end
      end
      if newreqs_that_need_packages.empty?
        # None of the new requirements changed the solution, so the solution is complete
        puts "checksol no newreqs that need packages, complete solution" if @@debug
        return {:solution => solution[:pkgs]}
      else
        puts "checksol newreqs need packages, calling resolvedeps" if @@debug
        result = resolve_dependencies(requirements+newreqs_that_need_packages, packages.dup, core_packages, number_of_possible_solutions_checked)
        if result[:solution]
          return result
        else
          number_of_possible_solutions_checked = result[:number_of_possible_solutions_checked]
        end
      end
    end
    return {:number_of_possible_solutions_checked => number_of_possible_solutions_checked}
  end
 
  def download(source, path, downloaddir = nil)
    http = Tpkg::gethttp(URI.parse(source))
    localdir = source_to_local_directory(source)
    localpath = File.join(localdir, File.basename(path))

    # Don't download again if file is already there from previous installation
    # and still has valid checksum
    if File.file?(localpath)
      begin
        Tpkg::verify_package_checksum(localpath)
        return localpath
      rescue RuntimeError, NoMethodError
        # Previous download is bad (which can happen for a variety of
        # reasons like an interrupted download or a bad package on the
        # server).  Delete it and we'll try to grab it again.
        File.delete(localpath)
      end
    else
      # If downloaddir is specified, then download to that directory. Otherwise,
      # download to default source directory
      localdir = downloaddir || localdir
      if !File.exist?(localdir) 
        FileUtils.mkdir_p(localdir)
      end
      localpath = File.join(localdir, File.basename(path)) 
    end
    uri = URI.join(source, path)
    tmpfile = Tempfile.new(File.basename(localpath), File.dirname(localpath))
    http.request_get(uri.path) do |response|
      # Package files can be quite large, so we transfer the package to a
      # local file in chunks
      response.read_body do |chunk|
        tmpfile.write(chunk)
      end
      remotedate = Time.httpdate(response['Date'])
      File.utime(remotedate, remotedate, tmpfile.path)
    end
    tmpfile.close

    begin
      Tpkg::verify_package_checksum(tmpfile.path)
      File.chmod(0644, tmpfile.path)
      File.rename(tmpfile.path, localpath)
    rescue
      raise "Unable to download and/or verify the package."
    end

    localpath
  end
  
  # Given a package's metadata return a hash of init scripts in the
  # package and the entry for that file from the metadata
  def init_scripts(metadata)
    init_scripts = {}
    # don't do anything unless we have to
    unless metadata[:files] && metadata[:files][:files]
      return init_scripts
    end
    metadata[:files][:files].each do |tpkgfile|
      if tpkgfile[:init]
        tpkg_path = tpkgfile[:path]
        installed_path = nil
        if tpkg_path[0,1] == File::SEPARATOR
          installed_path = File.join(@file_system_root, tpkg_path)
        else
          installed_path = File.join(@base, tpkg_path)
        end
        init_scripts[installed_path] = tpkgfile
      end
    end 
    init_scripts
  end
  
  # Given a package's metadata return a hash of init scripts in the
  # package and where they need to be linked to on the system
  def init_links(metadata)
    links = {}
    init_scripts(metadata).each do |installed_path, tpkgfile|
      # SysV-style init
      if Tpkg::get_os =~ /RedHat|CentOS|Fedora/ ||
         Tpkg::get_os =~ /Debian|Ubuntu/ ||
         Tpkg::get_os =~ /Solaris/
        start = '99'
        if tpkgfile[:init][:start]
          start = tpkgfile[:init][:start]
        end
        levels = nil
        if Tpkg::get_os =~ /RedHat|CentOS|Fedora/ ||
           Tpkg::get_os =~ /Debian|Ubuntu/
          levels = ['2', '3', '4', '5']
        elsif Tpkg::get_os =~ /Solaris/
          levels = ['2', '3']
        end
        if tpkgfile[:init][:levels]
          levels = tpkgfile[:init][:levels]
        end
        init_directory = nil
        if Tpkg::get_os =~ /RedHat|CentOS|Fedora/
          init_directory = File.join(@file_system_root, 'etc', 'rc.d')
        elsif Tpkg::get_os =~ /Debian|Ubuntu/ ||
              Tpkg::get_os =~ /Solaris/
          init_directory = File.join(@file_system_root, 'etc')
        end
      
        # in case user specify levels in yaml as string/integer instead of array
        if !levels.kind_of?(Array)
          levels = levels.to_s.split(//)  
        end
    
        levels.each do |level|
          links[File.join(init_directory, "rc#{level}.d", 'S' + start.to_s + File.basename(installed_path))] = installed_path
        end
      elsif Tpkg::get_os =~ /FreeBSD/
        init_directory = File.join(@file_system_root, 'usr', 'local', 'etc', 'rc.d') 
        if tpkgfile[:init][:levels] && tpkgfile[:init][:levels].empty?
          # User doesn't want the init script linked in to auto-start
        else
          links[File.join(init_directory, File.basename(installed_path))] = installed_path
        end
      else
        raise "No init script support for #{Tpkg::get_os}"
      end
    end
    links
  end
  
  # Given a package's metadata return a hash of crontabs in the
  # package and where they need to be installed on the system
  def crontab_destinations(metadata)
    destinations = {}

    # Don't do anything unless we have to
    unless metadata[:files] && metadata[:files][:files]
      return destinations
    end

    metadata[:files][:files].each do |tpkgfile|
      if tpkgfile[:crontab]
        tpkg_path = tpkgfile[:path]
        installed_path = nil
        if tpkg_path[0,1] == File::SEPARATOR
          installed_path = File.join(@file_system_root, tpkg_path)
        else
          installed_path = File.join(@base, tpkg_path)
        end
        destinations[installed_path] = {}
        
        # Decide whether we're going to add the file to a per-user
        # crontab or link it into a directory of misc. crontabs.  If the
        # system only supports per-user crontabs we have to go the
        # per-user route.  If the system supports both we decide based on
        # whether the package specifies a user for the crontab.
        # Systems that only support per-user style
        if Tpkg::get_os =~ /FreeBSD/ ||
           Tpkg::get_os =~ /Solaris/ ||
           Tpkg::get_os =~ /Darwin/
          if tpkgfile[:crontab][:user]
            user = tpkgfile[:crontab][:user]
            if Tpkg::get_os =~ /FreeBSD/
              destinations[installed_path][:file] = File.join(@file_system_root, 'var', 'cron', 'tabs', user)
            elsif Tpkg::get_os =~ /Solaris/
              destinations[installed_path][:file] = File.join(@file_system_root, 'var', 'spool', 'cron', 'crontabs', user)
            elsif Tpkg::get_os =~ /Darwin/
              destinations[installed_path][:file] = File.join(@file_system_root, 'usr', 'lib', 'cron', 'tabs', user)
            end
          else
            raise "No user specified for crontab in #{metadata[:filename]}"
          end
        # Systems that support cron.d style
        elsif Tpkg::get_os =~ /RedHat|CentOS|Fedora/ ||
              Tpkg::get_os =~ /Debian|Ubuntu/
          # If a user is specified go the per-user route
          if tpkgfile[:crontab][:user]
            user = tpkgfile[:crontab][:user]
            if Tpkg::get_os =~ /RedHat|CentOS|Fedora/
              destinations[installed_path][:file] = File.join(@file_system_root, 'var', 'spool', 'cron', user)
            elsif Tpkg::get_os =~ /Debian|Ubuntu/
              destinations[installed_path][:file] = File.join(@file_system_root, 'var', 'spool', 'cron', 'crontabs', user)
            end
          # Otherwise go the cron.d route
          else
            destinations[installed_path][:link] = File.join(@file_system_root, 'etc', 'cron.d', File.basename(installed_path))
          end
        else
          raise "No crontab support for #{Tpkg::get_os}"
        end
      end
    end
    destinations
  end
  
  def run_external(pkgfile, operation, name, data)
    externalpath = File.join(@external_directory, name)
    if !File.executable?(externalpath)
      raise "External #{externalpath} does not exist or is not executable"
    end
    case operation
    when :install
      begin
        IO.popen("#{externalpath} '#{pkgfile}' install", 'w') do |pipe|
          pipe.write(data)
        end
      rescue => e
        # Tell the user which external and package were involved, otherwise
        # failures in externals are very hard to debug
        raise e.exception("External #{name} #{operation} for #{File.basename(pkgfile)}: " + e.message)
      end
    when :remove
      begin
        IO.popen("#{externalpath} '#{pkgfile}' remove", 'w') do |pipe|
          pipe.write(data)
        end
      rescue => e
        raise e.exception("External #{name} #{operation} for #{File.basename(pkgfile)}: " + e.message)
      end
    else
      raise "Bug, unknown external operation #{operation}"
    end
  end
  
  # Unpack the files from a package into place, decrypt as necessary, set
  # permissions and ownership, etc.  Does not check for conflicting
  # files or packages, etc.  Those checks (if desired) must be done before
  # calling this method.
  def unpack(package_file, passphrase=nil, options={})
    ret_val = 0
    metadata = Tpkg::metadata_from_package(package_file)
    
    # Unpack files in a temporary directory
    # I'd prefer to unpack on the fly so that the user doesn't need to
    # have disk space to hold three copies of the package (the package
    # file itself, this temporary unpack, and the final copy of the
    # files).  However, I haven't figured out a way to get that to work,
    # since we need to strip several layers of directories out of the
    # directory structure in the package.
    topleveldir = Tpkg::package_toplevel_directory(package_file)
    workdir = Tpkg::tempdir(topleveldir, @tmp_directory)
    system("#{@tar} -xf #{package_file} -O #{File.join(topleveldir, 'tpkg.tar')} | #{@tar} -C #{workdir} -xpf -")
    files_info = {} # store perms, uid, gid, etc. for files
    checksums_of_decrypted_files = {}
    root_dir = File.join(workdir, 'tpkg', 'root')
    reloc_dir = File.join(workdir, 'tpkg', 'reloc')
    rel_root_dir = File.join('tpkg', 'root')
    rel_reloc_dir = File.join('tpkg', 'reloc')
 
    # Get list of conflicting files/directories & store their perm/ownership. That way, we can
    # set them to the correct values later on in order to preserve them.
    # TODO: verify this command works on all platforms
    files = `#{@tar} -xf #{package_file} -O #{File.join(topleveldir, 'tpkg.tar')} | #{@tar} -tf -`
    files = files.split("\n")
    conflicting_files = {}
    files.each do | file |
      if file =~ /^#{rel_root_dir}/
        possible_conflicting_file = "#{@file_system_root}/#{file[rel_root_dir.length ..-1]}"
      elsif file =~ /^#{rel_reloc_dir}/
        possible_conflicting_file = "#{@base}/#{file[rel_reloc_dir.length + 1..-1]}"
      end
      if possible_conflicting_file && (File.exists?(possible_conflicting_file) && !File.symlink?(possible_conflicting_file))
         conflicting_files[File.join(workdir, file)] = File.stat(possible_conflicting_file)
      end
    end
    
    # Run preinstall script
    if File.exist?(File.join(workdir, 'tpkg', 'preinstall'))
      pwd = Dir.pwd
      # chdir into the working directory so that the user can specify a
      # relative path to their file/script.
      Dir.chdir(File.join(workdir, 'tpkg'))

      # Warn the user about non-executable files, as system will just
      # silently fail and exit if that's the case.
      if !File.executable?(File.join(workdir, 'tpkg', 'preinstall'))
        warn "Warning: preinstall script for #{File.basename(package_file)} is not executable, execution will likely fail"
      end
      if @force
        system(File.join(workdir, 'tpkg', 'preinstall')) || warn("Warning: preinstall for #{File.basename(package_file)} failed with exit value #{$?.exitstatus}")
      else
        system(File.join(workdir, 'tpkg', 'preinstall')) || raise("Error: preinstall for #{File.basename(package_file)} failed with exit value #{$?.exitstatus}")
      end
      # Switch back to our previous directory
      Dir.chdir(pwd)
    end
    
    # Run any externals
    metadata[:externals].each do |external|
      # If the external references a datafile or datascript then read/run it
      # now that we've unpacked the package contents and have the file/script
      # available.  This will get us the data for the external.
      if external[:datafile] || external[:datascript]
        pwd = Dir.pwd
        # chdir into the working directory so that the user can specify a
        # relative path to their file/script.
        Dir.chdir(File.join(workdir, 'tpkg'))
        if external[:datafile]
          # Read the file
          external[:data] = IO.read(external[:datafile])
          # Drop the datafile key so that we don't waste time re-reading the
          # datafile again in the future.
          external.delete(:datafile)
        elsif external[:datascript]
          # Run the script
          IO.popen(external[:datascript]) do |pipe|
            external[:data] = pipe.read
          end
          # Drop the datascript key so that we don't waste time re-running the
          # datascript again in the future.
          external.delete(:datascript)
        end
        # Switch back to our previous directory
        Dir.chdir(pwd)
      end
      if !options[:externals_to_skip] || !options[:externals_to_skip].include?(external)
        run_external(metadata[:filename], :install, external[:name], external[:data])
      end
    end if metadata[:externals]
    
    # Since we're stuck with unpacking to a temporary folder take
    # advantage of that to handle permissions, ownership and decryption
    # tasks before moving the files into their final location.
    
    # Handle any default permissions and ownership
    default_uid = 0
    default_gid = 0
    default_perms = nil

    if metadata[:files] && metadata[:files][:file_defaults]
      if metadata[:files][:file_defaults][:posix]
        if metadata[:files][:file_defaults][:posix][:owner]
          default_uid = Tpkg::lookup_uid(metadata[:files][:file_defaults][:posix][:owner])
        end
        if metadata[:files][:file_defaults][:posix][:group]
          default_gid = Tpkg::lookup_gid(metadata[:files][:file_defaults][:posix][:group])
        end
        if metadata[:files][:file_defaults][:posix][:perms]
          default_perms = metadata[:files][:file_defaults][:posix][:perms]
        end
      end
    end

    # Set default dir uid/gid to be same as for file.
    default_dir_uid = default_uid 
    default_dir_gid = default_gid
    default_dir_perms = 0755

    if metadata[:files] && metadata[:files][:dir_defaults]
      if metadata[:files][:dir_defaults][:posix]
        if metadata[:files][:dir_defaults][:posix][:owner]
          default_dir_uid = Tpkg::lookup_uid(metadata[:files][:dir_defaults][:posix][:owner])
        end
        if metadata[:files][:dir_defaults][:posix][:group]
          default_dir_gid = Tpkg::lookup_gid(metadata[:files][:dir_defaults][:posix][:group])
        end
        if metadata[:files][:dir_defaults][:posix][:perms]
          default_dir_perms = metadata[:files][:dir_defaults][:posix][:perms]
        end
      end
    end

    Find.find(root_dir, reloc_dir) do |f|
      # If the package doesn't contain either of the top level
      # directories we need to skip them, find will pass them to us
      # even if they don't exist.
      next if !File.exist?(f)

      begin
        if File.directory?(f)
          File.chown(default_dir_uid, default_dir_gid, f)
        else
          File.chown(default_uid, default_gid, f)
        end
      rescue Errno::EPERM
        raise if Process.euid == 0
      end
      if File.file?(f) && !File.symlink?(f)
        if default_perms
          File.chmod(default_perms, f)
        end
      elsif File.directory?(f) && !File.symlink?(f)
        File.chmod(default_dir_perms, f)
      end
    end

    # Reset the permission/ownership of the conflicting files as how they were before.
    # This needs to be done after the default permission/ownership is applied, but before
    # the handling of ownership/permissions on specific files
    conflicting_files.each do | file, stat |
      File.chmod(stat.mode, file)
      File.chown(stat.uid, stat.gid, file)
    end
    
    # Handle any decryption and ownership/permissions on specific files
    metadata[:files][:files].each do |tpkgfile|
      tpkg_path = tpkgfile[:path]
      working_path = nil
      if tpkg_path[0,1] == File::SEPARATOR
        working_path = File.join(workdir, 'tpkg', 'root', tpkg_path)
      else
        working_path = File.join(workdir, 'tpkg', 'reloc', tpkg_path)
      end
      if !File.exist?(working_path) && !File.symlink?(working_path)
        raise "tpkg.xml for #{File.basename(package_file)} references file #{tpkg_path} but that file is not in the package"
      end
     
      # Set permissions and ownership for specific files
      # We do this before the decryption stage so that permissions and
      # ownership designed to protect private file contents are in place
      # prior to decryption.  The decrypt method preserves the permissions
      # and ownership of the encrypted file on the decrypted file.
      if tpkgfile[:posix]
        if tpkgfile[:posix][:owner] || tpkgfile[:posix][:group]
          uid = nil
          if tpkgfile[:posix][:owner]
            uid = Tpkg::lookup_uid(tpkgfile[:posix][:owner])
          end
          gid = nil
          if tpkgfile[:posix][:group]
            gid = Tpkg::lookup_gid(tpkgfile[:posix][:group])
          end
          begin
            File.chown(uid, gid, working_path)
          rescue Errno::EPERM
            raise if Process.euid == 0
          end
        end
        if tpkgfile[:posix][:perms]
          perms = tpkgfile[:posix][:perms]
          File.chmod(perms, working_path)
        end
      end
      
      # Decrypt any files marked for decryption
      if tpkgfile[:encrypt]
        if passphrase.nil?
          # If the user didn't supply a passphrase then just remove the
          # encrypted file.  This allows users to install packages that
          # contain encrypted files for which they don't have the
          # passphrase.  They end up with just the non-encrypted files,
          # potentially useful for development or QA environments.
          File.delete(working_path)
        else
          (1..3).each do | i |
            begin
              Tpkg::decrypt(metadata[:name], working_path, passphrase)
              break 
            rescue OpenSSL::CipherError
              @@passphrase = nil
              if i == 3
                raise "Incorrect passphrase." 
              else
                puts "Incorrect passphrase. Try again."
              end
            end
          end

          #digest = Digest::SHA256.file(working_path).hexdigest
          digest = Digest::SHA256.hexdigest(File.read(working_path))
          # get checksum for the decrypted file. Will be used for creating file_metadata.xml
          checksums_of_decrypted_files[File.expand_path(tpkg_path)] = digest 
        end
      end
    end if metadata[:files] && metadata[:files][:files]

    # We should get the perms, gid, uid stuff here since all the files
    # have been set up correctly
    Find.find(root_dir, reloc_dir) do |f|
      # If the package doesn't contain either of the top level
      # directory we need to skip them, find will pass them to us
      # even if they don't exist.
      next if !File.exist?(f)
      next if File.symlink?(f)

      # check if it's from root dir or reloc dir
      if f =~ /^#{root_dir}/
        short_fn = f[root_dir.length ..-1]
      else
        short_fn = f[reloc_dir.length + 1..-1]
        relocatable = "true"
      end

      acl = {}
      acl["gid"] = File.stat(f).gid
      acl["uid"] = File.stat(f).uid
      acl["perms"] = File.stat(f).mode.to_s(8)
      files_info[short_fn] = acl
    end

    # Move files into place
    # If we implement any of the ACL permissions features we'll have to be
    # careful here that tar preserves those permissions.  Otherwise we'll
    # need to apply them after moving the files into place.
    if File.directory?(File.join(workdir, 'tpkg', 'root'))
      system("#{@tar} -C #{File.join(workdir, 'tpkg', 'root')} -cf - . | #{@tar} -C #{@file_system_root} -xpf -")
    end
    if File.directory?(File.join(workdir, 'tpkg', 'reloc'))
      system("#{@tar} -C #{File.join(workdir, 'tpkg', 'reloc')} -cf - . | #{@tar} -C #{@base} -xpf -")
    end
    
    # Install any init scripts
    init_links(metadata).each do |link, init_script|
      # We don't have to any anything if there's already symlink to our init script.
      # This can happen if user removes pkg manually without removing
      # init symlink
      next if File.symlink?(link) && File.readlink(link) == init_script
      begin
        if !File.exist?(File.dirname(link))
          FileUtils.mkdir_p(File.dirname(link))
        end
        begin
          File.symlink(init_script, link)
        rescue Errno::EEXIST
          # The link name that init_links provides is not guaranteed to
          # be unique.  It might collide with a base system init script
          # or an init script from another tpkg.  If the link name
          # supplied by init_links results in EEXIST then try appending
          # a number to the end of the link name.
          catch :init_link_done do
            1.upto(9) do |i|
              begin
                File.symlink(init_script, link + i.to_s)
                throw :init_link_done
              rescue Errno::EEXIST
              end
            end
            # If we get here (i.e. we never reached the throw) then we
            # failed to create any of the possible link names.
            raise "Failed to install init script #{init_script} -> #{link} for #{File.basename(package_file)}"
          end
        end
      rescue Errno::EPERM
        # If creating the link fails due to permission problems and
        # we're not running as root just warn the user, allowing folks
        # to run tpkg as a non-root user with reduced functionality.
        if Process.euid == 0
          raise
        else
          warn "Failed to install init script for #{File.basename(package_file)}, probably due to lack of root privileges"
        end
      end
    end
    
    # Install any crontabs
    crontab_destinations(metadata).each do |crontab, destination|
      begin
        if destination[:link]
          next if File.symlink?(destination[:link]) && File.readlink(destination[:link]) == crontab
          if !File.exist?(File.dirname(destination[:link]))
            FileUtils.mkdir_p(File.dirname(destination[:link]))
          end
          begin
            File.symlink(crontab, destination[:link])
          rescue Errno::EEXIST
            # The link name that crontab_destinations provides is not
            # guaranteed to be unique.  It might collide with a base
            # system crontab or a crontab from another tpkg.  If the
            # link name supplied by crontab_destinations results in
            # EEXIST then try appending a number to the end of the link
            # name.
            catch :crontab_link_done do
              1.upto(9) do |i|
                begin
                  File.symlink(crontab, destination[:link] + i.to_s)
                  throw :crontab_link_done
                rescue Errno::EEXIST
                end
              end
              # If we get here (i.e. we never reached the throw) then we
              # failed to create any of the possible link names.
              raise "Failed to install crontab #{crontab} -> #{destination[:link]} for #{File.basename(package_file)}"
            end
          end
        elsif destination[:file]
          if !File.exist?(File.dirname(destination[:file]))
            FileUtils.mkdir_p(File.dirname(destination[:file]))
          end
          tmpfile = Tempfile.new(File.basename(destination[:file]), File.dirname(destination[:file]))
          if File.exist?(destination[:file])
            # Match permissions and ownership of current crontab
            st = File.stat(destination[:file])
            File.chmod(st.mode & 07777, tmpfile.path)
            File.chown(st.uid, st.gid, tmpfile.path)
            # Insert the contents of the current crontab file
            File.open(destination[:file]) { |file| tmpfile.write(file.read) }
          end
          # Insert a header line so we can find this section to remove later
          tmpfile.puts "### TPKG START - #{@base} - #{File.basename(package_file)}"
          # Insert the package crontab contents
          crontab_contents = IO.read(crontab)
          tmpfile.write(crontab_contents)
          # Insert a newline if the crontab doesn't end with one
          if crontab_contents.chomp == crontab_contents
            tmpfile.puts
          end
          # Insert a footer line
          tmpfile.puts "### TPKG END - #{@base} - #{File.basename(package_file)}"
          tmpfile.close
          File.rename(tmpfile.path, destination[:file])
          # FIXME: On Solaris we should bounce cron or use the crontab
          # command, otherwise cron won't pick up the changes
        end
      rescue Errno::EPERM
        # If installing the crontab fails due to permission problems and
        # we're not running as root just warn the user, allowing folks
        # to run tpkg as a non-root user with reduced functionality.
        if Process.euid == 0
          raise
        else
          warn "Failed to install crontab for #{File.basename(package_file)}, probably due to lack of root privileges"
        end
      end
    end
    
    # Run postinstall script
    if File.exist?(File.join(workdir, 'tpkg', 'postinstall'))
      pwd = Dir.pwd
      # chdir into the working directory so that the user can specify a
      # relative path to their file/script.
      Dir.chdir(File.join(workdir, 'tpkg'))

      # Warn the user about non-executable files, as system will just
      # silently fail and exit if that's the case.
      if !File.executable?(File.join(workdir, 'tpkg', 'postinstall'))
        warn "Warning: postinstall script for #{File.basename(package_file)} is not executable, execution will likely fail"
      end
      # Note this only warns the user if the postinstall fails, it does
      # not raise an exception like we do if preinstall fails.  Raising
      # an exception would leave the package's files installed but the
      # package not registered as installed, which does not seem
      # desirable.  We could remove the package's files and raise an
      # exception, but this seems the best approach to me.
      system(File.join(workdir, 'tpkg', 'postinstall')) || warn("Warning: postinstall for #{File.basename(package_file)} failed with exit value #{$?.exitstatus}")
      ret_val = POSTINSTALL_ERR if $?.exitstatus > 0

      # Switch back to our previous directory
      Dir.chdir(pwd)
    end
    
    # Save metadata for this pkg
    package_name = File.basename(package_file, File.extname(package_file))
    package_metadata_dir = File.join(@metadata_directory, package_name)
    FileUtils.mkdir_p(package_metadata_dir)
    metadata_file = File.new(File.join(package_metadata_dir, "tpkg.yml"), "w")
    metadata.write(metadata_file)
    metadata_file.close    

    # Save file_metadata.yml for this pkg
    if File.exist?(File.join(workdir, 'tpkg', 'file_metadata.bin'))
      file_metadata = FileMetadata.new(File.read(File.join(workdir, 'tpkg', 'file_metadata.bin')), 'bin')
    elsif File.exist?(File.join(workdir, 'tpkg', 'file_metadata.yml'))
      file_metadata = FileMetadata.new(File.read(File.join(workdir, 'tpkg', 'file_metadata.yml')), 'yml')
    elsif File.exists?(File.join(workdir, 'tpkg', 'file_metadata.xml'))
      file_metadata = FileMetadata.new(File.read(File.join(workdir, 'tpkg', 'file_metadata.xml')), 'xml')
    end
    if file_metadata
      file_metadata[:package_file] = File.basename(package_file)
      file_metadata[:files].each do |file|
        acl = files_info[file[:path]] 
        file.merge!(acl) unless acl.nil?
        digest = checksums_of_decrypted_files[File.expand_path(file[:path])]
        if digest
          digests = file[:checksum][:digests]
          digests[0][:encrypted] = true
          digests[1] = {:decrypted => true, :value => digest}
        end
      end
      
      file = File.open(File.join(package_metadata_dir, "file_metadata.bin"), "w")
      Marshal.dump(file_metadata.to_hash, file)
      file.close
    else
      warn "Warning: package #{File.basename(package_file)} does not include file_metadata information."
    end

    # Copy the package file to the directory for installed packages
    FileUtils.cp(package_file, @installed_directory)
    
    # Cleanup
    FileUtils.rm_rf(workdir)
    return ret_val
  end
  
  def requirements_for_currently_installed_package(pkgname=nil)
    requirements = []
    metadata_for_installed_packages.each do |metadata|
      if !pkgname || pkgname == metadata[:name]
        req = { :name => metadata[:name],
                :minimum_version => metadata[:version],
                :type => :tpkg }
        if metadata[:package_version]
          req[:minimum_package_version] = metadata[:package_version]
        end
        requirements << req
      end
    end
    requirements
  end

  # Adds/modifies requirements and packages arguments to add requirements
  # and package entries for currently installed packages
  # Note: the requirements and packages arguments are modified by this method
  def requirements_for_currently_installed_packages(requirements, packages)
    metadata_for_installed_packages.each do |installed_xml|
      name = installed_xml[:name]
      version = installed_xml[:version]
      # For each currently installed package we insert a requirement for
      # at least that version of the package
      req = { :name => name, :minimum_version => version, :type => :tpkg }
      requirements << req
      # Initialize the list of possible packages for this req
      if !packages[name]
        packages[name] = available_packages_that_meet_requirement(req)
      end
    end
  end
  
  # Define requirements for requested packages
  # Takes an array of packages: files, URLs, or basic package specs ('foo' or
  # 'foo=1.0')
  # Adds/modifies requirements and packages arguments based on parsing those
  # requests
  # Input:
  # [ 'foo-1.0.tpkg', 'http://server/pkgs/bar-2.3.pkg', 'blat=0.5' ]
  # Result:
  #   requirements << { :name => 'foo' }, packages['foo'] = { :source => 'foo-1.0.tpkg' }
  #   requirements << { :name => 'bar' }, packages['bar'] = { :source => 'http://server/pkgs/bar-2.3.pkg' }
  #   requirements << { :name => 'blat', :minimum_version => '0.5', :maximum_version => '0.5' }, packages['blat'] populated with available packages meeting that requirement
  # Note: the requirements and packages arguments are modified by this method
  def parse_requests(requests, requirements, packages)
    newreqs = []
    
    requests.each do |request|
      puts "parse_requests processing #{request.inspect}" if @@debug

      if request =~ /^[-\w=<>\d\.]+$/ && !File.file?(request)  # basic package specs ('foo' or 'foo=1.0')
        puts "parse_requests request looks like package spec" if @@debug

        # Tpkg::parse_request is a class method and doesn't know where packages are installed. 
        # So we have to tell it ourselves.
        req = Tpkg::parse_request(request, @installed_directory)
        newreqs << req

        # Initialize the list of possible packages for this req
        if !packages[req[:name]]
          packages[req[:name]] = available_packages_that_meet_requirement(req)
        end
      else  # User specified a file or URI
        req = {}
        metadata = nil
        source = nil
        localpath = nil
        if File.file?(request)
          puts "parse_requests treating request as a file" if @@debug

          if request !~ /\.tpkg$/
            warn "Warning: Attempting to perform the request on #{File.expand_path(request)}. This might not be a valid package file."
          end

          localpath = request
          metadata = Tpkg::metadata_from_package(request)
          source = request
        else
          puts "parse_requests treating request as a URI" if @@debug
          uri = URI.parse(request)  # This just serves as a sanity check
          # Using these File methods on a URI seems to work but is probably fragile
          source = File.dirname(request) + '/' # dirname chops off the / at the end, we need it in order to be compatible with URI.join
          pkgfile = File.basename(request)
          localpath = download(source, pkgfile, Tpkg::tempdir('download'))
          metadata = Tpkg::metadata_from_package(localpath)
          # Cleanup temp download dir
          FileUtils.rm_rf(localpath)
        end
        req[:name] = metadata[:name]
        req[:type] = :tpkg
        pkg = { :metadata => metadata, :source => source }

        newreqs << req
        # The user specified a particular package, so it is the only package
        # that can be used to meet the requirement
        packages[req[:name]] = [pkg]
      end
    end

    requirements.concat(newreqs)
    newreqs
  end

  # After calling parse_request, we should call this method
  # to check whether or not we can meet the requirements/dependencies
  # of the result packages 
  def check_requests(packages)
    all_requests_satisfied = true   # whether or not all requests can be satisfied
    errors = [""]
    packages.each do |name, pkgs|
      if pkgs.empty?
        errors << ["Unable to find any packages which satisfy #{name}"]
        all_requests_satisfied = false 
        next
      end

      request_satisfied = false # whether or not this request can be satisfied
      possible_errors = []
      pkgs.each do |pkg|
        good_package = true
        metadata = pkg[:metadata]
        req = { :name => metadata[:name], :type => :tpkg }
        # Quick sanity check that the package can be installed on this machine.
        puts "check_requests checking that requested package works on this machine: #{pkg.inspect}" if @@debug
        if !Tpkg::package_meets_requirement?(pkg, req)
          possible_errors << "  Requested package #{metadata[:filename]} doesn't match this machine's OS or architecture"
          good_package = false
          next
        end
        # a sanity check that there is at least one package
        # available for each dependency of this package
        metadata[:dependencies].each do |depreq|
          puts "check_requests checking for available packages to satisfy dependency: #{depreq.inspect}" if @@debug
          if available_packages_that_meet_requirement(depreq).empty? && !Tpkg::packages_meet_requirement?(packages.values.flatten, depreq)
            possible_errors << "  Requested package #{metadata[:filename]} depends on #{depreq.inspect}, no packages that satisfy that dependency are available"
            good_package = false
          end
        end if metadata[:dependencies]
        request_satisfied = true if good_package
      end
      if !request_satisfied
        errors << ["Unable to find any packages which satisfy #{name}. Possible error(s):"]
        errors << possible_errors
        all_requests_satisfied = false 
      end
    end  

    if !all_requests_satisfied
      puts errors.join("\n")
      raise "Unable to satisfy the request(s)"
    end
  end
  
  CHECK_INSTALL = 1
  CHECK_UPGRADE = 2
  CHECK_REMOVE  = 3
  def conflicting_files(package_file, mode=CHECK_INSTALL)
    metadata = Tpkg::metadata_from_package(package_file)
    pkgname = metadata[:name]
    
    conflicts = {}
    
    installed_files = files_for_installed_packages

    # Pull out the normalized paths, skipping appropriate packages based
    # on the requested mode
    installed_files_normalized = {}
    installed_files.each do |pkgfile, files|
      # Skip packages with the same name if the user is performing an upgrade
      if mode == CHECK_UPGRADE && files[:metadata][:name] == pkgname
        next
      end
      # Skip packages with the same filename if the user is removing
      if mode == CHECK_REMOVE && pkgfile == File.basename(package_file)
        next
      end
      installed_files_normalized[pkgfile] = files[:normalized]
    end
    
    fip = Tpkg::files_in_package(package_file)
    normalize_paths(fip)
    
    fip[:normalized].each do |file|
      installed_files_normalized.each do |instpkgfile, files|
        if files.include?(file)
          if !conflicts[instpkgfile]
            conflicts[instpkgfile] = []
          end
          conflicts[instpkgfile] << file
        end
      end
    end
    
    # The remove method actually needs !conflicts, so invert in that case
    if mode == CHECK_REMOVE
      # Flatten conflicts to an array
      flatconflicts = []
      conflicts.each_value { |files| flatconflicts.concat(files) }
      # And invert
      conflicts = fip[:normalized] - flatconflicts
    end
    
    conflicts
  end

  def check_for_conflicting_pkgs(pkgs_to_check)
    # loop through packages that we're interested in, check for conflict listing,
    # see if there are any conflicts among each other
    pkgs_to_check.each do |pkg1|
      # native package might not have conflicts defined so skip
      next if pkg1[:metadata][:conflicts].nil?
      pkg1[:metadata][:conflicts].each do | conflict |
        pkgs_to_check.each do |pkg2|
          if Tpkg::package_meets_requirement?(pkg2, conflict)
            raise "Package conflicts between #{pkg2.inspect} and #{pkg1.inspect}"
          end
        end
      end
    end
  end
  
  def prompt_for_conflicting_files(package_file, mode=CHECK_INSTALL)
    if !@@prompt
      return true
    end
    
    result = true
    conflicts = conflicting_files(package_file, mode)
    
    # We don't want to prompt the user for directories, so strip those out
    conflicts.each do |pkgfile, files|
      files.reject! { |file| File.directory?(file) }
    end
    conflicts.reject! { |pkgfile, files| files.empty? }
    
    if !conflicts.empty?
      puts "File conflicts:"
      conflicts.each do |pkgfile, files|
        files.each do |file|
          puts "#{file} (#{pkgfile})"
        end
      end
      print "Proceed? [y/N] "
      response = $stdin.gets
      if response !~ /^y/i
        result = false
      end
    end
    result
  end
  
  def prompt_for_install(pkgs, promptstring)
    if @@prompt
      pkgs_to_report = pkgs.select do |pkg|
        pkg[:source] != :currently_installed &&
        pkg[:source] != :native_installed
      end
      if !pkgs_to_report.empty?
        puts "The following packages will be #{promptstring}:"
        pkgs_to_report.sort(&SORT_PACKAGES).each do |pkg|
          if pkg[:source] == :native_available
            name = pkg[:metadata][:name]
            version = pkg[:metadata][:version]
            package_version = pkg[:metadata][:package_version]
            pkgname = "#{name}-#{version}"
            if package_version
              pkgname << "-#{package_version}"
            end
            puts "Native #{pkgname}"
          else    
            puts pkg[:metadata][:filename]
          end
        end
        return Tpkg::confirm
      end
    end
    true
  end

  # See parse_requests for format of requests
  def install(requests, passphrase=nil)
    ret_val = 0
    requirements = []
    packages = {}
    lock

    parse_requests(requests, requirements, packages)
    check_requests(packages)
    core_packages = []
    #currently_installed_requirements = []
    requirements.each do |req|
      core_packages << req[:name] if !core_packages.include?(req[:name])

    # This was here to ensure that nothing went backwards.  But I guess in the 
    # install case (as opposed to upgrade) going backwards can't really happen, 
    # we may just install an older version alongside a newer version, which is
    # perfectly fine.
    #  currently_installed_requirements.concat(
    #    requirements_for_currently_installed_package(req[:name]))
    end
    #requirements.concat(currently_installed_requirements).uniq!


    
    puts "install calling best_solution" if @@debug
    puts "install requirements: #{requirements.inspect}" if @@debug
    puts "install packages: #{packages.inspect}" if @@debug
    puts "install core_packages: #{core_packages.inspect}" if @@debug
    #solution_packages = best_solution(requirements.dup, packages.dup)
    solution_packages = best_solution(requirements, packages, core_packages)
    if !solution_packages
      raise "Unable to resolve dependencies"
    end
    
    check_for_conflicting_pkgs(solution_packages | installed_packages)

    if !prompt_for_install(solution_packages, 'installed')
      unlock
      return false
    end

    # Create array of packages (names) we have installed so far
    # We will use it later on to determine the order of how to install the packages
    installed_so_far = installed_packages.collect{|pkg| pkg[:metadata][:name]} 

    while pkg = solution_packages.shift
      # get dependencies and make sure we install the packages in the correct order
      # based on the dependencies
      dependencies = nil
      if pkg[:metadata][:dependencies] 
        dependencies = pkg[:metadata][:dependencies].collect { |dep| dep[:name] }.compact
        # don't install this pkg right now if its dependencies haven't been installed
        if !dependencies.empty? && !dependencies.to_set.subset?(installed_so_far.to_set)
          solution_packages.push(pkg)
          next
        end
      end

      if pkg[:source] == :currently_installed ||
         pkg[:source] == :native_installed
        # Nothing to do for packages currently installed
        warn "Skipping #{pkg[:metadata][:name]}, already installed"
      elsif pkg[:source] == :native_available
        if Tpkg::get_os =~ /RedHat|CentOS|Fedora/
          name = pkg[:metadata][:name]
          version = pkg[:metadata][:version]
          package_version = pkg[:metadata][:package_version]
          # RPMs always have a release/package_version
          pkgname = "#{name}-#{version}-#{package_version}"
          puts "Running 'yum -y install #{pkgname}' to install native package" if @@debug
          system("yum -y install #{pkgname}")
        elsif Tpkg::get_os =~ /Debian|Ubuntu/
          name = pkg[:metadata][:name]
          version = pkg[:metadata][:version]
          pkgname = "#{name}-#{version}"
          if pkg[:metadata][:package_version]
            pkgname << "-#{pkg[:metadata][:package_version]}"
          end
          puts "Running 'apt-get -y install #{pkgname}' to install native package" if @@debug
          system("apt-get -y install #{pkgname}")
        elsif Tpkg::get_os =~ /Solaris/
          name = pkg[:metadata][:name]
          version = pkg[:metadata][:version]
          pkgname = "#{name}-#{version}"
          if pkg[:metadata][:package_version]
            pkgname << ",REV=#{pkg[:metadata][:package_version]}"
          end
          if File.exist?('/opt/csw/bin/pkg-get')
            puts "Running '/opt/csw/bin/pkg-get -i #{pkgname}' to install native package" if @@debug
            system("/opt/csw/bin/pkg-get -i #{pkgname}")
          else
            raise "No native package installation tool available"
          end
        elsif Tpkg::get_os =~ /FreeBSD/
          name = pkg[:metadata][:name]
          version = pkg[:metadata][:version]
          pkgname = "#{name}-#{version}"
          if pkg[:metadata][:package_version]
            pkgname << "_#{pkg[:metadata][:package_version]}"
          end
          puts "Running 'pkg_add -r #{pkgname}' to install native package" if @@debug
          system("pkg_add -r #{pkgname}")
        elsif Tpkg::get_os =~ /Darwin/
          if File.exist?('/opt/local/bin/port')
            name = pkg[:metadata][:name]
            # MacPorts doesn't support installing a specific version (AFAIK)
            if pkg[:metadata][:version]
              warn "Ignoring version with MacPorts"
            end
            # Nor does it have a concept of a package version
            if pkg[:metadata][:package_version]
              warn "Ignoring package version with MacPorts"
            end
            # Just for consistency with the code for other platforms
            pkgname = name
            puts "Running '/opt/local/bin/port install #{pkgname}' to install native package" if @@debug
            system("/opt/local/bin/port install #{pkgname}")
          else
            # Fink support would be nice
            raise "No supported native package tool available on #{Tpkg::get_os}"
          end
        else
          raise "No native package installation support for #{Tpkg::get_os}"
        end
      else # regular tpkg that needs to be installed
        pkgfile = nil
        if File.file?(pkg[:source])
          pkgfile = pkg[:source]
        elsif File.directory?(pkg[:source])
          pkgfile = File.join(pkg[:source], pkg[:metadata][:filename])
        else
          pkgfile = download(pkg[:source], pkg[:metadata][:filename])
        end
        if File.exist?(
             File.join(@installed_directory, File.basename(pkgfile)))
          warn "Skipping #{File.basename(pkgfile)}, already installed"
        else
          if prompt_for_conflicting_files(pkgfile)
            ret_val |= unpack(pkgfile, passphrase)
          end
        end
      end

      # If we're down here, it means we have installed the package. So go ahead and 
      # update the list of packages we installed so far
      installed_so_far << pkg[:metadata][:name]
    end  # end while loop

    send_update_to_server unless @report_server.nil?
    unlock
    return ret_val
  end

  # This method can also be used for doing downgrade
  def upgrade(requests=nil, passphrase=nil, downgrade=false)
    ret_val = 0
    requirements = []
    packages = {}
    core_packages = []
    lock
    has_updates = false	 # flags whether or not there was at least one actual package that
                         # get updated
    
    # If the user specified some specific packages to upgrade in requests
    # then we look for upgrades for just those packages (and any necessary
    # dependency upgrades).  If the user did not specify specific packages
    # then we look for upgrades for all currently installed packages.
    
    if requests
      puts "Upgrading requested packages only" if @@debug
      parse_requests(requests, requirements, packages)
      check_requests(packages)
      additional_requirements = []
      requirements.each do |req|
        core_packages << req[:name] if !core_packages.include?(req[:name])

        # When doing downgrade, we don't want to include the package being
        # downgrade as the requirements. Otherwise, we won't be able to downgrade it
        unless downgrade 
          additional_requirements.concat(
            requirements_for_currently_installed_package(req[:name]))
        end

        # Initialize the list of possible packages for this req
        if !packages[req[:name]]
          packages[req[:name]] = available_packages_that_meet_requirement(req)
        end
        # Remove preference for currently installed package
        packages[req[:name]].each do |pkg|
          if pkg[:source] == :currently_installed
            pkg[:prefer] = false
          end
        end

        # Look for pkgs that might depend on the pkg we're upgrading,
        # and add them to our list of requirements. We need to make sure that we can still
        # satisfy the dependency requirements if we were to do the upgrade.
        metadata_for_installed_packages.each do | metadata |
          metadata[:dependencies].each do | dep |
            if dep[:name] == req[:name]
              # Package metadata is almost usable as-is as a req, just need to
              # set :type
              addreq = metadata.to_hash
              addreq[:type] = :tpkg
              additional_requirements << addreq
            end
          end if metadata[:dependencies]
        end
      end
      requirements.concat(additional_requirements)
      requirements.uniq!
    else
      puts "Upgrading all packages" if @@debug
      requirements_for_currently_installed_packages(requirements, packages)
      # Remove preference for currently installed packages
      packages.each do |name, pkgs|
        core_packages << name if !core_packages.include?(name)
        pkgs.each do |pkg|
          if pkg[:source] == :currently_installed
            pkg[:prefer] = false
          end
        end
      end
    end
    
    puts "upgrade calling best_solution" if @@debug
    puts "upgrade requirements: #{requirements.inspect}" if @@debug
    puts "upgrade packages: #{packages.inspect}" if @@debug
    puts "upgrade core_packages: #{core_packages.inspect}" if @@debug
    #solution_packages = best_solution(requirements.dup, packages.dup)
    solution_packages = best_solution(requirements, packages, core_packages)
  
    if solution_packages.nil?
      raise "Unable to find solution for upgrading. Please verify that you specified the correct package(s) for upgrade."
    end

    check_for_conflicting_pkgs(solution_packages | installed_packages)

    if downgrade
      prompt_action = 'downgraded'
    else
      prompt_action = 'upgraded'
    end
    if !prompt_for_install(solution_packages, prompt_action)
      unlock
      return false
    end
    
    installed_files = files_for_installed_packages
    removed_pkgs = [] # keep track of what we removed so far
    while pkg = solution_packages.shift
#    solution_packages.each do |pkg|
      if pkg[:source] == :currently_installed ||
         pkg[:source] == :native_installed
        # Nothing to do for packages currently installed
      elsif pkg[:source] == :native_available
        if Tpkg::get_os =~ /RedHat|CentOS|Fedora/
          name = pkg[:metadata][:name]
          version = pkg[:metadata][:version]
          package_version = pkg[:metadata][:package_version]
          # RPMs always have a release/package_version
          pkgname = "#{name}-#{version}-#{package_version}"
          puts "Running 'yum -y install #{pkgname}' to upgrade native package" if @@debug
          system("yum -y install #{pkgname}")
          has_updates = true
        elsif Tpkg::get_os =~ /Debian|Ubuntu/
          name = pkg[:metadata][:name]
          version = pkg[:metadata][:version]
          pkgname = "#{name}-#{version}"
          if pkg[:metadata][:package_version]
            pkgname << "-#{pkg[:metadata][:package_version]}"
          end
          puts "Running 'apt-get -y install #{pkgname}' to upgrade native package" if @@debug
          system("apt-get -y install #{pkgname}")
          has_updates = true
        elsif Tpkg::get_os =~ /Solaris/
          name = pkg[:metadata][:name]
          version = pkg[:metadata][:version]
          pkgname = "#{name}-#{version}"
          if pkg[:metadata][:package_version]
            pkgname << ",REV=#{pkg[:metadata][:package_version]}"
          end
          if File.exist?('/opt/csw/bin/pkg-get')
            puts "Running '/opt/csw/bin/pkg-get -i #{pkgname}' to upgrade native package" if @@debug
            system("/opt/csw/bin/pkg-get -i #{pkgname}")
            has_updates = true
          else
            raise "No native package upgrade tool available"
          end
        elsif Tpkg::get_os =~ /FreeBSD/
          name = pkg[:metadata][:name]
          version = pkg[:metadata][:version]
          pkgname = "#{name}-#{version}"
          if pkg[:metadata][:package_version]
            pkgname << "_#{pkg[:metadata][:package_version]}"
          end
          # This is not very ideal.  It would be better to download the
          # new package, and if the download is successful remove the
          # old package and install the new one.  The way we're doing it
          # here we risk leaving the system with neither version
          # installed if the download of the new package fails.
          # However, the FreeBSD package tools don't make it easy to
          # handle things properly.
          puts "Running 'pkg_delete #{name}' and 'pkg_add -r #{pkgname}' to upgrade native package" if @@debug
          system("pkg_delete #{name}")
          system("pkg_add -r #{pkgname}")
          has_updates = true
        elsif Tpkg::get_os =~ /Darwin/
          if File.exist?('/opt/local/bin/port')
            name = pkg[:metadata][:name]
            # MacPorts doesn't support installing a specific version (AFAIK)
            if pkg[:metadata][:version]
              warn "Ignoring version with MacPorts"
            end
            # Nor does it have a concept of a package version
            if pkg[:metadata][:package_version]
              warn "Ignoring package version with MacPorts"
            end
            # Just for consistency with the code for other platforms
            pkgname = name
            puts "Running '/opt/local/bin/port upgrade #{pkgname}' to upgrade native package" if @@debug
            system("/opt/local/bin/port upgrade #{pkgname}")
          else
            # Fink support would be nice
            raise "No supported native package tool available on #{Tpkg::get_os}"
          end
        else
          raise "No native package upgrade support for #{Tpkg::get_os}"
        end
      else  # tpkg
        pkgfile = nil
        if File.file?(pkg[:source])
          pkgfile = pkg[:source]
        elsif File.directory?(pkg[:source])
          pkgfile = File.join(pkg[:source], pkg[:metadata][:filename])
        else
          pkgfile = download(pkg[:source], pkg[:metadata][:filename])
        end
        if prompt_for_conflicting_files(pkgfile, CHECK_UPGRADE)
          # If the old and new packages have overlapping externals flag them
          # to be skipped so that the external isn't removed and then
          # immediately re-added
          oldpkgs = installed_packages_that_meet_requirement({:name => pkg[:metadata][:name], :type => :tpkg})
          externals_to_skip = []
          pkg[:metadata][:externals].each do |external|
            if oldpkgs.all? {|oldpkg| oldpkg[:metadata][:externals] && oldpkg[:metadata][:externals].include?(external)}
              externals_to_skip << external
            end
          end if pkg[:metadata][:externals]

          # Remove the old package if we haven't done so
          unless removed_pkgs.include?(pkg[:metadata][:name])
            remove([pkg[:metadata][:name]], :upgrade => true, :externals_to_skip => externals_to_skip)
            removed_pkgs << pkg[:metadata][:name]  
          end

          # determine if we can unpack the new version package now by
          # looking to see if all of its dependencies have been installed
          can_unpack = true
          pkg[:metadata][:dependencies].each do | dep |            
            iptmr = installed_packages_that_meet_requirement(dep)
            if iptmr.nil? || iptmr.empty?
               can_unpack = false
               # Can't unpack yet. so push it back in the solution_packages queue
               solution_packages.push(pkg)
               break
            end
          end if pkg[:metadata][:dependencies]
          if can_unpack
            ret_val |= unpack(pkgfile, passphrase, :externals_to_skip => externals_to_skip)
          end

          has_updates = true
        end
      end
    end
   
    if !has_updates
      puts "No updates available"
    elsif !@report_server.nil? 
      send_update_to_server 
    end

    unlock
    return ret_val
  end
  
  def remove(requests=nil, options={})
    ret_val = 0
    lock
    
    packages_to_remove = nil
    if requests
      packages_to_remove = []
      requests.each do |request|
        req = Tpkg::parse_request(request, @installed_directory)
        packages_to_remove.concat(installed_packages_that_meet_requirement(req))
      end
    else
      packages_to_remove = installed_packages_that_meet_requirement
    end
    
    if packages_to_remove.empty?
      puts "No matching packages"
      unlock
      return false
    end

    # If user want to remove all the dependent pkgs, then go ahead
    # and include them in our array of things to remove
    if options[:remove_all_dep]
      packages_to_remove |= get_dependents(packages_to_remove)
    elsif options[:remove_all_prereq]
      puts "Attemping to remove #{packages_to_remove.map do |pkg| pkg[:metadata][:filename] end} and all prerequisites."
      # Get list of dependency prerequisites
      ptr = packages_to_remove | get_prerequisites(packages_to_remove)
      pkg_files_to_remove = ptr.map { |pkg| pkg[:metadata][:filename] }

      # see if any other packages depends on the ones we're about to remove
      # If so, we can't remove that package + any of its prerequisites
      non_removable_pkg_files = []
      metadata_for_installed_packages.each do |metadata|
        next if pkg_files_to_remove.include?(metadata[:filename])
        next if metadata[:dependencies].nil?
        metadata[:dependencies].each do |req|
          # We ignore native dependencies because there is no way a removal
          # can break a native dependency, we don't support removing native
          # packages.
          if req[:type] != :native
            iptmr = installed_packages_that_meet_requirement(req)
            if iptmr.all? { |pkg| pkg_files_to_remove.include?(pkg[:metadata][:filename]) }
              non_removable_pkg_files |= iptmr.map{ |pkg| pkg[:metadata][:filename]}
              non_removable_pkg_files |= get_prerequisites(iptmr).map{ |pkg| pkg[:metadata][:filename]}
            end
          end
        end
      end
      # Generate final list of packages that we should remove.
      packages_to_remove = {}
      ptr.each do | pkg |
        next if pkg[:source] == :native or pkg[:source] == :native_installed
        next if non_removable_pkg_files.include?(pkg[:metadata][:filename])
        packages_to_remove[pkg[:metadata][:filename]] = pkg
      end
      packages_to_remove = packages_to_remove.values
      if packages_to_remove.empty?
        raise "Can't remove request package because other packages depend on it."
      elsif !non_removable_pkg_files.empty?
        puts "Can't remove #{non_removable_pkg_files.inspect} because other packages depend on them."
      end
    # Check that this doesn't leave any dependencies unresolved
    elsif !options[:upgrade]
      pkg_files_to_remove = packages_to_remove.map { |pkg| pkg[:metadata][:filename] }
      metadata_for_installed_packages.each do |metadata|
        next if pkg_files_to_remove.include?(metadata[:filename])
        next if metadata[:dependencies].nil?
        metadata[:dependencies].each do |req|
          # We ignore native dependencies because there is no way a removal
          # can break a native dependency, we don't support removing native
          # packages.
          # FIXME: Should we also consider :native_installed?
          if req[:type] != :native
            if installed_packages_that_meet_requirement(req).all? { |pkg| pkg_files_to_remove.include?(pkg[:metadata][:filename]) }
              raise "Package #{metadata[:filename]} depends on #{req[:name]}"
            end
          end
        end
      end
    end
    
    # Confirm with the user
    # upgrade does its own prompting
    if @@prompt && !options[:upgrade]
      puts "The following packages will be removed:"
      packages_to_remove.each do |pkg|
        puts pkg[:metadata][:filename]
      end
      unless Tpkg::confirm
        unlock
        return false 
      end
    end
    
    # Stop the services if there's init script
    if !options[:upgrade]
      packages_to_remove.each do |pkg|
       init_scripts_metadata = init_scripts(pkg[:metadata])
       if init_scripts_metadata && !init_scripts_metadata.empty?
         execute_init_for_package(pkg, 'stop')
       end
      end
    end
    
    # Remove the packages
    packages_to_remove.each do |pkg|
      pkgname = pkg[:metadata][:name]
      package_file = File.join(@installed_directory, pkg[:metadata][:filename])
    
      topleveldir = Tpkg::package_toplevel_directory(package_file)
      workdir = Tpkg::tempdir(topleveldir, @tmp_directory)
      system("#{@tar} -xf #{package_file} -O #{File.join(topleveldir, 'tpkg.tar')} | #{@tar} -C #{workdir} -xpf -")
    
      # Run preremove script
      if File.exist?(File.join(workdir, 'tpkg', 'preremove'))
        pwd = Dir.pwd
        # chdir into the working directory so that the user can specify a
        # relative path to their file/script.
        Dir.chdir(File.join(workdir, 'tpkg'))

        # Warn the user about non-executable files, as system will just
        # silently fail and exit if that's the case.
        if !File.executable?(File.join(workdir, 'tpkg', 'preremove'))
          warn "Warning: preremove script for #{File.basename(package_file)} is not executable, execution will likely fail"
        end
        if @force
          system(File.join(workdir, 'tpkg', 'preremove')) || warn("Warning: preremove for #{File.basename(package_file)} failed with exit value #{$?.exitstatus}")
        else
          system(File.join(workdir, 'tpkg', 'preremove')) || raise("Error: preremove for #{File.basename(package_file)} failed with exit value #{$?.exitstatus}")
        end

        # Switch back to our previous directory
        Dir.chdir(pwd)
      end
    
      # Remove any init scripts
      init_links(pkg[:metadata]).each do |link, init_script|
        # The link we ended up making when we unpacked the package could
        # be any of a series (see the code in unpack for the reasoning),
        # we need to check them all.
        links = [link]
        links.concat((1..9).to_a.map { |i| link + i.to_s })
        links.each do |l|
          if File.symlink?(l) && File.readlink(l) == init_script
            begin
              File.delete(l)
            rescue Errno::EPERM
              if Process.euid == 0
                raise
              else
                warn "Failed to remove init script for #{File.basename(package_file)}, probably due to lack of root privileges"
              end
            end
          end
        end
      end
    
      # Remove any crontabs
      crontab_destinations(pkg[:metadata]).each do |crontab, destination|
        begin
          if destination[:link]
            # The link we ended up making when we unpacked the package could
            # be any of a series (see the code in unpack for the reasoning),
            # we need to check them all.
            links = [destination[:link]]
            links.concat((1..9).to_a.map { |i| destination[:link] + i.to_s })
            links.each do |l|
              if File.symlink?(l) && File.readlink(l) == crontab
                begin
                  File.delete(l)
                rescue Errno::EPERM
                  if Process.euid == 0
                    raise
                  else
                    warn "Failed to remove crontab for #{File.basename(package_file)}, probably due to lack of root privileges"
                  end
                end
              end
            end
          elsif destination[:file]
            if File.exist?(destination[:file])
              tmpfile = Tempfile.new(File.basename(destination[:file]), File.dirname(destination[:file]))
              # Match permissions and ownership of current crontab
              st = File.stat(destination[:file])
              File.chmod(st.mode & 07777, tmpfile.path)
              File.chown(st.uid, st.gid, tmpfile.path)
              # Remove section associated with this package
              skip = false
              IO.foreach(destination[:file]) do |line|
                if line == "### TPKG START - #{@base} - #{File.basename(package_file)}\n"
                  skip = true
                elsif line == "### TPKG END - #{@base} - #{File.basename(package_file)}\n"
                  skip = false
                elsif !skip
                  tmpfile.write(line)
                end
              end
              tmpfile.close
              File.rename(tmpfile.path, destination[:file])
              # FIXME: On Solaris we should bounce cron or use the crontab
              # command, otherwise cron won't pick up the changes
            end
          end
        rescue Errno::EPERM
          # If removing the crontab fails due to permission problems and
          # we're not running as root just warn the user, allowing folks
          # to run tpkg as a non-root user with reduced functionality.
          if Process.euid == 0
            raise
          else
            warn "Failed to remove crontab for #{File.basename(package_file)}, probably due to lack of root privileges"
          end
        end
      end
      
      # Run any externals
      pkg[:metadata][:externals].each do |external|
        if !options[:externals_to_skip] || !options[:externals_to_skip].include?(external)
          run_external(pkg[:metadata][:filename], :remove, external[:name], external[:data])
        end
      end if pkg[:metadata][:externals]
      
      # Remove files
      files_to_remove = conflicting_files(package_file, CHECK_REMOVE)
      # Reverse the order of the files, as directories will appear first
      # in the listing but we want to remove any files in them before
      # trying to remove the directory.
      files_to_remove.reverse.each do |file|
        begin
          if !File.directory?(file)
            File.delete(file)
          else
            begin
              Dir.delete(file)
            rescue SystemCallError => e
              # Directory isn't empty
              #puts e.message
            end
          end
        rescue Errno::ENOENT
          warn "File #{file} from package #{File.basename(package_file)} missing during remove"
        end
      end
    
      # Run postremove script
      if File.exist?(File.join(workdir, 'tpkg', 'postremove'))
        pwd = Dir.pwd
        # chdir into the working directory so that the user can specify a
        # relative path to their file/script.
        Dir.chdir(File.join(workdir, 'tpkg'))

        # Warn the user about non-executable files, as system will just
        # silently fail and exit if that's the case.
        if !File.executable?(File.join(workdir, 'tpkg', 'postremove'))
          warn "Warning: postremove script for #{File.basename(package_file)} is not executable, execution will likely fail"
        end
        # Note this only warns the user if the postremove fails, it does
        # not raise an exception like we do if preremove fails.  Raising
        # an exception would leave the package's files removed but the
        # package still registered as installed, which does not seem
        # desirable.  We could reinstall the package's files and raise an
        # exception, but this seems the best approach to me.
        system(File.join(workdir, 'tpkg', 'postremove')) || warn("Warning: postremove for #{File.basename(package_file)} failed with exit value #{$?.exitstatus}")
        ret_val = POSTREMOVE_ERR if $?.exitstatus > 0

        # Switch back to our previous directory
        Dir.chdir(pwd)
      end
    
      File.delete(package_file)

      # delete metadata dir of this package
      package_metadata_dir = File.join(@metadata_directory, File.basename(package_file, File.extname(package_file)))
      FileUtils.rm_rf(package_metadata_dir)

      # Cleanup
      FileUtils.rm_rf(workdir)
    end
    
    send_update_to_server unless @report_server.nil? || options[:upgrade]
    unlock
    return ret_val
  end
  
  def verify_file_metadata(requests)
    results = {}
    packages = []
    # parse request to determine what packages the user wants to verify
    requests.each do |request|
      req = Tpkg::parse_request(request)
      packages.concat(installed_packages_that_meet_requirement(req).collect { |pkg| pkg[:metadata][:filename] })
    end   

    # loop through each package, and verify checksum, owner, group and perm of each file that was installed
    packages.each do | package_file |
      puts "Verifying #{package_file}"
      package_full_name = File.basename(package_file, File.extname(package_file))

      # Extract checksum.xml from the package
      checksum_xml = nil

      # get file_metadata.xml from the installed package
      file_metadata_bin = File.join(@metadata_directory, package_full_name, 'file_metadata.bin')
      file_metadata_yml = File.join(@metadata_directory, package_full_name, 'file_metadata.yml')
      file_metadata_xml = File.join(@metadata_directory, package_full_name, 'file_metadata.xml')
      if File.exist?(file_metadata_bin)
        file_metadata = FileMetadata.new(File.read(file_metadata_bin), 'bin')
      elsif File.exist?(file_metadata_yml)
        file_metadata = FileMetadata.new(File.read(file_metadata_yml), 'yml')
      elsif File.exist?(file_metadata_xml)
        file_metadata = FileMetadata.new(File.read(file_metadata_xml), 'xml')
      else 
        errors = []
        errors << "Can't find file_metadata.xml or file_metadata.yml file. Most likely this is because the package was created before the verify feature was added"
        results[package_file] = errors
        return results
      end

      # verify installed files match their checksum 
      file_metadata[:files].each do |file|
        errors = []   
        gid_expected, uid_expected, perms_expected, chksum_expected = nil
        fp = file[:path]

        # get expected checksum. For files that were encrypted, we're interested in the
        # checksum of the decrypted version 
        if file[:checksum]
          chksum_expected = file[:checksum][:digests].first[:value]
          file[:checksum][:digests].each do | digest |
            if digest[:decrypted] == true
              chksum_expected = digest[:value].to_s
            end
          end
        end

        # get expected acl values
        if file[:uid]
          uid_expected = file[:uid].to_i
        end
        if file[:gid]
          gid_expected = file[:gid].to_i
        end
        if file[:perms]
          perms_expected = file[:perms].to_s
        end 

        # normalize file path
        if file[:relocatable] == true
          fp = File.join(@base, fp)
        else
          fp = File.join(@file_system_root, fp)
        end
  
        # can't handle symlink
        if File.symlink?(fp)
          next
        end
   
        # check if file exist
        if !File.exists?(fp)
          errors << "File is missing"
        else 
          # get actual values 
          #chksum_actual = Digest::SHA256.file(fp).hexdigest if File.file?(fp)
          chksum_actual = Digest::SHA256.hexdigest(File.read(fp)) if File.file?(fp)
          uid_actual = File.stat(fp).uid
          gid_actual = File.stat(fp).gid
          perms_actual = File.stat(fp).mode.to_s(8)
        end

        if !chksum_expected.nil? && !chksum_actual.nil? && chksum_expected != chksum_actual
          errors << "Checksum doesn't match (Expected: #{chksum_expected}, Actual: #{chksum_actual}"
        end 

        if !uid_expected.nil? && !uid_actual.nil? && uid_expected != uid_actual
          errors << "uid doesn't match (Expected: #{uid_expected}, Actual: #{uid_actual}) "
        end
        
        if !gid_expected.nil? && !gid_actual.nil? && gid_expected != gid_actual
          errors << "gid doesn't match (Expected: #{gid_expected}, Actual: #{gid_actual})"
        end
        
        if !perms_expected.nil? && !perms_actual.nil? && perms_expected != perms_actual
          errors << "perms doesn't match (Expected: #{perms_expected}, Actual: #{perms_actual})"
        end
        
        results[fp] = errors
      end
    end
    return results
  end
 
  def execute_init(options, *moreoptions)
    ret_val = 0
    packages_to_execute_on = []
    if options.is_a?(Hash)
      action = options[:cmd]
      requested_packages = options[:packages]
      requested_init_scripts = options[:scripts]
    else # for backward compatibility
      action = moreoptions[0]
      requested_packages = options
    end

    # if user specified no packages, then assume all
    if requested_packages.nil?
      packages_to_execute_on = installed_packages_that_meet_requirement(nil)
    else
      requested_packages.each do |request|
        req = Tpkg::parse_request(request)
        packages_to_execute_on.concat(installed_packages_that_meet_requirement(req))
      end
    end
    
    packages_to_execute_on.each do |pkg|
      ret_val |= execute_init_for_package(pkg, action, requested_init_scripts)
    end 
    return ret_val
  end
 
  def execute_init_for_package(pkg, action, requested_init_scripts = nil)
    ret_val = 0

    # Get init scripts metadata for the given package
    init_scripts_metadata = init_scripts(pkg[:metadata])
    # warn if there's no init script and then return
    if init_scripts_metadata.nil? || init_scripts_metadata.empty?
      warn "Warning: There is no init script for #{pkg[:metadata][:name]}."
      return 1
    end

    # convert the init scripts metadata  to an array of { path => value, start => value}
    # so that we can order them based on their start value. This is necessary because
    # we need to execute the init scripts in correct order.
    init_scripts = []
    init_scripts_metadata.each do | installed_path, init_info |
      init = {}
      init[:path] = installed_path
      init[:start] = init_info[:init][:start] || 0

      # if user requests specific init scripts, then only include those
      if requested_init_scripts.nil? or 
         requested_init_scripts && requested_init_scripts.include?(File.basename(installed_path))
        init_scripts << init 
      end
    end

    if requested_init_scripts && init_scripts.empty?
      warn "Warning: There are no init scripts that satisfy your request: #{requested_init_scripts.inspect} for package #{pkg[:metadata][:name]}."
    end
    
    # Reverse order if doing stop. 
    if action == "stop"
      ordered_init_scripts = init_scripts.sort{ |a,b| b[:start] <=> a[:start] }
    else
      ordered_init_scripts = init_scripts.sort{ |a,b| a[:start] <=> b[:start] }
    end

    ordered_init_scripts.each do |init_script|
      installed_path = init_script[:path]
      system("#{installed_path} #{action}")
      ret_val = INITSCRIPT_ERR if $?.exitstatus > 0
    end 
    return ret_val
  end
  
  # We can't safely calculate a set of dependencies and install the
  # resulting set of packages if another user is manipulating the installed
  # packages at the same time.  These methods lock and unlock the package
  # system so that only one user makes changes at a time.
  def lock
    if @locks > 0
      @locks += 1
      return
    end
    if File.directory?(@lock_directory)
      if @lockforce
        warn "Forcing lock removal"
        FileUtils.rm_rf(@lock_directory)
      else
        # Remove old lock files on the assumption that they were left behind
        # by a previous failed run
        if File.mtime(@lock_directory) < Time.at(Time.now - 60 * 60 * 2)
          warn "Lock is more than 2 hours old, removing"
          FileUtils.rm_rf(@lock_directory)
        end
      end
    end
    begin
      Dir.mkdir(@lock_directory)
      File.open(@lock_pid_file, 'w') { |file| file.puts($$) }
      @locks = 1
    rescue Errno::EEXIST
      lockpid = ''
      begin
        File.open(@lock_pid_file) { |file| lockpid = file.gets.chomp }
      rescue Errno::ENOENT
      end

      # check that the process is actually running
      # if not, clean up old lock and attemp to obtain lock again
      if Tpkg::process_running?(lockpid)
        raise "tpkg repository locked by another process (with PID #{lockpid})"
      else
        FileUtils.rm_rf(@lock_directory)
        lock  
      end
    end
  end

  def unlock
    if @locks == 0
      warn "unlock called but not locked, that probably shouldn't happen"
      return
    end
    @locks -= 1
    if @locks == 0
      FileUtils.rm_rf(@lock_directory)
    end
  end

  def send_update_to_server
    metadata = metadata_for_installed_packages.collect{|metadata| metadata.to_hash}
    yml = YAML.dump(metadata)
    begin
      response = nil
      # Need to set timeout otherwise tpkg can hang for a long time when having
      # problem talking to the reporter server.
      # I can't seem get net-ssh timeout to work so we'll just handle the timeout ourselves
      timeout(CONNECTION_TIMEOUT) do
        update_uri =  URI.parse("#{@report_server}")
        http = Tpkg::gethttp(update_uri)
        request = {"yml"=>URI.escape(yml), "client"=>Facter['fqdn'].value}
        post = Net::HTTP::Post.new(update_uri.path)
        post.set_form_data(request)
        response = http.request(post)
      end

      case response
      when Net::HTTPSuccess
       puts "Successfully send update to reporter server"
      else
        $stderr.puts response.body
        #response.error!
        # just ignore error and give user warning
        puts "Failed to send update to reporter server"
      end
    rescue Timeout::Error
      puts "Timed out when trying to send update to reporter server"
    rescue
      puts "Failed to send update to reporter server"
    end
  end

  # Build a dependency map of currently installed packages
  # For example, if we have pkgB and pkgC which depends on pkgA, then 
  # the dependency map would look like this:
  # "pkgA.tpkg" => [{pkgB metadata}, {pkgC metadata}]
  def get_dependency_mapping
    dependency_mapping = {}
    installed_packages.each do | pkg |
      metadata = pkg[:metadata]

      # Get list of pkgs that this pkg depends on
      next if metadata[:dependencies].nil?
      depended_on = []
      metadata[:dependencies].each do |req|
        next if req[:type] == :native
        depended_on |= installed_packages_that_meet_requirement(req)
      end

      # populate the depencency map
      depended_on.each do | req_pkg |
        dependency_mapping[req_pkg[:metadata][:filename]] = [] if dependency_mapping[req_pkg[:metadata][:filename]].nil?
        dependency_mapping[req_pkg[:metadata][:filename]] << pkg
      end
    end
    return dependency_mapping
  end

  # Given a list of packages, return a list of dependents packages
  def get_dependents(pkgs)
    dependents = []
    to_check = pkgs.map { |pkg| pkg[:metadata][:filename] }
    dependency = get_dependency_mapping
    while pkgfile = to_check.pop
      pkgs = dependency[pkgfile.to_s]
      next if pkgs.nil?
      dependents |= pkgs
      to_check |= pkgs.map { |pkg| pkg[:metadata][:filename] }
    end 
    return dependents
  end

  # Given a list of packages, return a list of all their prerequisite dependencies
  # Example: If pkgA depends on pkgB, and pkgB depends on pkgC, then calling this
  # method on pkgA will returns pkgB and pkgC
  # Assumption: There is no cyclic dependency
  def get_prerequisites(pkgs)
    pre_reqs = []
    to_check = pkgs.clone
    while pkg = to_check.pop
      next if pkg[:metadata][:dependencies].nil?
      pkg[:metadata][:dependencies].each do | dep |
        pre_req = installed_packages_that_meet_requirement(dep)
        pre_reqs |= pre_req
        to_check |= pre_req
      end
    end
    return pre_reqs
  end
end
<|MERGE_RESOLUTION|>--- conflicted
+++ resolved
@@ -260,11 +260,7 @@
       if errors && !errors.empty? 
         puts "Bad metadata file. Possible error(s):"
         errors.each {|e| puts e }
-<<<<<<< HEAD
-        exit GENERIC_ERR unless options[:force]
-=======
         raise "Failed to create package."  unless options[:force]
->>>>>>> 8cbffc9e
       end
 
       # file_metadata.yml hold information for files that are installed
